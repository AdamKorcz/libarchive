#
CMAKE_MINIMUM_REQUIRED(VERSION 2.8.6 FATAL_ERROR)
#
PROJECT(libarchive C)
#
SET(CMAKE_MODULE_PATH "${CMAKE_CURRENT_SOURCE_DIR}/build/cmake")
if(NOT CMAKE_RUNTIME_OUTPUT_DIRECTORY)
  set(CMAKE_RUNTIME_OUTPUT_DIRECTORY ${libarchive_BINARY_DIR}/bin)
endif()
#
# Set the Build type for make based generators.
# You can choose following types:
#   Debug          : Debug build
#   Release        : Release build
#   RelWithDebInfo : Release build with Debug Info
#   MinSizeRel     : Release Min Size build
IF(NOT CMAKE_BUILD_TYPE)
  SET(CMAKE_BUILD_TYPE "Release" CACHE STRING "Build Type" FORCE)
ENDIF(NOT CMAKE_BUILD_TYPE)
# Set a value type to properly display CMAKE_BUILD_TYPE on GUI if the
# value type is "UNINITIALIZED".
GET_PROPERTY(cached_type CACHE CMAKE_BUILD_TYPE PROPERTY TYPE)
IF("${cached_type}" STREQUAL "UNINITIALIZED")
  SET(CMAKE_BUILD_TYPE "${CMAKE_BUILD_TYPE}" CACHE STRING "Build Type" FORCE)
ENDIF("${cached_type}" STREQUAL "UNINITIALIZED")
# Check the Build Type.
IF(NOT "${CMAKE_BUILD_TYPE}"
       MATCHES "^(Debug|Release|RelWithDebInfo|MinSizeRel)\$")
  MESSAGE(FATAL_ERROR
          "Unknown keyword for CMAKE_BUILD_TYPE: ${CMAKE_BUILD_TYPE}\n"
          "Acceptable keywords: Debug,Release,RelWithDebInfo,MinSizeRel")
ENDIF(NOT "${CMAKE_BUILD_TYPE}"
          MATCHES "^(Debug|Release|RelWithDebInfo|MinSizeRel)\$")

# On MacOS, prefer MacPorts libraries to system libraries.
# I haven't come up with a compelling argument for this to be conditional.
list(APPEND CMAKE_PREFIX_PATH /opt/local)

#
# Version - read from 'version' file.
#
FILE(STRINGS ${CMAKE_CURRENT_SOURCE_DIR}/build/version _version)
STRING(REGEX REPLACE
 "^([0-9])[0-9][0-9][0-9][0-9][0-9][0-9][a-z]?$" "\\1" _major ${_version})
STRING(REGEX REPLACE
 "^[0-9]([0-9][0-9][0-9])[0-9][0-9][0-9][a-z]?$" "\\1" _minor ${_version})
STRING(REGEX REPLACE
 "^[0-9][0-9][0-9][0-9]([0-9][0-9][0-9])[a-z]?$" "\\1" _revision ${_version})
STRING(REGEX REPLACE
 "^[0-9][0-9][0-9][0-9][0-9][0-9][0-9]([a-z]?)$" "\\1" _quality ${_version})
SET(_version_number ${_major}${_minor}${_revision})
STRING(REGEX REPLACE "[0]*([^0]*[0-9])$" "\\1" _trimmed_minor ${_minor})
STRING(REGEX REPLACE "[0]*([^0]*[0-9])$" "\\1" _trimmed_revision ${_revision})
#
SET(VERSION                    "${_major}.${_trimmed_minor}.${_trimmed_revision}${_quality}")
SET(BSDCPIO_VERSION_STRING     "${VERSION}")
SET(BSDTAR_VERSION_STRING      "${VERSION}")
SET(LIBARCHIVE_VERSION_NUMBER  "${_version_number}")
SET(LIBARCHIVE_VERSION_STRING  "${VERSION}")

# INTERFACE_VERSION increments with every release
# libarchive 2.7 == interface version 9 = 2 + 7 
# libarchive 2.8 == interface version 10 = 2 + 8
# libarchive 2.9 == interface version 11 = 2 + 9
# libarchive 3.0 == interface version 12
# libarchive 3.1 == interface version 13
math(EXPR INTERFACE_VERSION  "13 + ${_minor}")

# Set SOVERSION == Interface version
# ?? Should there be more here ??
SET(SOVERSION "${INTERFACE_VERSION}")

# Enalbe CMAKE_PUSH_CHECK_STATE() and CMAKE_POP_CHECK_STATE() macros
# saving and restoring the state of the variables.
INCLUDE(CMakePushCheckState)

# Initialize the state of the variables. This initialization is not
# necessary but this shows you what value the variables initially have.
SET(CMAKE_REQUIRED_DEFINITIONS)
SET(CMAKE_REQUIRED_INCLUDES)
SET(CMAKE_REQUIRED_LIBRARIES)
SET(CMAKE_REQUIRED_FLAGS)

# Especially for early development, we want to be a little
# aggressive about diagnosing build problems; this can get
# relaxed somewhat in final shipping versions.
IF ("CMAKE_C_COMPILER_ID" MATCHES "^GNU$")
  SET(CMAKE_REQUIRED_FLAGS "-Wall -Wformat -Wformat-security")
  #################################################################
  # Set compile flags for all build types.
  SET(CMAKE_C_FLAGS "${CMAKE_C_FLAGS} -Wall -Wformat -Wformat-security")
  #################################################################
  # Set compile flags for debug build.
  # This is added into CMAKE_C_FLAGS when CMAKE_BUILD_TYPE is "Debug"
  SET(CMAKE_C_FLAGS_DEBUG "${CMAKE_C_FLAGS_DEBUG} -Werror -Wextra -Wunused")
  SET(CMAKE_C_FLAGS_DEBUG "${CMAKE_C_FLAGS_DEBUG} -Wshadow")
  SET(CMAKE_C_FLAGS_DEBUG "${CMAKE_C_FLAGS_DEBUG} -Wmissing-prototypes")
  SET(CMAKE_C_FLAGS_DEBUG "${CMAKE_C_FLAGS_DEBUG} -Wcast-qual")
ENDIF ("CMAKE_C_COMPILER_ID" MATCHES "^GNU$")
IF (MSVC)
  #################################################################
  # Set compile flags for debug build.
  # This is added into CMAKE_C_FLAGS when CMAKE_BUILD_TYPE is "Debug"
  # Enable level 4 C4061: The enumerate has no associated handler in a switch
  #                       statement.
  SET(CMAKE_C_FLAGS_DEBUG "${CMAKE_C_FLAGS_DEBUG} /we4061")
  # Enable level 4 C4254: A larger bit field was assigned to a smaller bit
  #                       field.
  SET(CMAKE_C_FLAGS_DEBUG "${CMAKE_C_FLAGS_DEBUG} /we4254")
  # Enable level 4 C4295: An array was initialized but the last character in
  #                       the array is not a null; accessing the array may
  #                       produce unexpected results.
  SET(CMAKE_C_FLAGS_DEBUG "${CMAKE_C_FLAGS_DEBUG} /we4295")
  # Enable level 4 C4296: An unsigned variable was used in a comparison
  #                       operation with zero.
  SET(CMAKE_C_FLAGS_DEBUG "${CMAKE_C_FLAGS_DEBUG} /we4296")
  # Enable level 4 C4389: An operation involved signed and unsigned variables.
  #                       This could result in a loss of data.
  SET(CMAKE_C_FLAGS_DEBUG "${CMAKE_C_FLAGS_DEBUG} /we4389")
  # Enable level 4 C4505: The given function is local and not referenced in
  #                       the body of the module; therefore, the function is
  #                       dead code.
  SET(CMAKE_C_FLAGS_DEBUG "${CMAKE_C_FLAGS_DEBUG} /we4505")
  # Enable level 4 C4514: The optimizer removed an inline function that is not
  #                       called.
  SET(CMAKE_C_FLAGS_DEBUG "${CMAKE_C_FLAGS_DEBUG} /we4514")
  # Enable level 4 C4702: Unreachable code.
  SET(CMAKE_C_FLAGS_DEBUG "${CMAKE_C_FLAGS_DEBUG} /we4702")
  # Enable level 4 C4706: The test value in a conditional expression was the
  #                       result of an assignment.
  SET(CMAKE_C_FLAGS_DEBUG "${CMAKE_C_FLAGS_DEBUG} /we4706")
  # /WX option is the same as gcc's -Werror option.
  SET(CMAKE_C_FLAGS_DEBUG "${CMAKE_C_FLAGS_DEBUG} /WX")
  # /Oi option enables built-in functions.
  SET(CMAKE_C_FLAGS_DEBUG "${CMAKE_C_FLAGS_DEBUG} /Oi")
  #################################################################
  # Set compile flags for release build.
  SET(CMAKE_C_FLAGS_RELEASE "${CMAKE_C_FLAGS_RELEASE} /Oi")
ENDIF (MSVC)

# Enable CTest/CDash support
include(CTest)

OPTION(ENABLE_NETTLE "Enable use of Nettle" ON)
OPTION(ENABLE_OPENSSL "Enable use of OpenSSL" ON)
OPTION(ENABLE_LZMA "Enable the use of the system found LZMA library if found" ON)
OPTION(ENABLE_ZLIB "Enable the use of the system found ZLIB library if found" ON)
OPTION(ENABLE_BZip2 "Enable the use of the system found BZip2 library if found" ON)
OPTION(ENABLE_EXPAT "Enable the use of the system found EXPAT library if found" ON)
OPTION(ENABLE_PCREPOSIX "Enable the use of the system found PCREPOSIX library if found" ON)
OPTION(ENABLE_LibGCC "Enable the use of the system found LibGCC library if found" ON)

OPTION(ENABLE_TAR "Enable tar building" ON)
OPTION(ENABLE_TAR_SHARED "Enable dynamic build of tar" FALSE)
OPTION(ENABLE_CPIO "Enable cpio building" ON)
OPTION(ENABLE_CPIO_SHARED "Enable dynamic build of cpio" FALSE)
OPTION(ENABLE_XATTR "Enable extended attribute support" ON)
OPTION(ENABLE_ACL "Enable ACL support" ON)
OPTION(ENABLE_ICONV "Enable iconv support" ON)
OPTION(ENABLE_TEST "Enable unit and regression tests" ON)
<<<<<<< HEAD

=======
OPTION(ENABLE_COVERAGE "Enable code coverage (GCC only, automatically sets ENABLE_TEST to ON)" FALSE)
>>>>>>> b498ea51
SET(POSIX_REGEX_LIB "AUTO" CACHE STRING "Choose what library should provide POSIX regular expression support")
SET(ENABLE_SAFESEH "AUTO" CACHE STRING "Enable use of /SAFESEH linker flag (MSVC only)")
SET(WINDOWS_VERSION "" CACHE STRING "Set Windows version to use (Windows only)")

IF(ENABLE_COVERAGE)
	include(LibarchiveCodeCoverage)
ENDIF(ENABLE_COVERAGE)

IF(ENABLE_TEST)
	ENABLE_TESTING()
ENDIF(ENABLE_TEST)

IF(WIN32)
  IF(WINDOWS_VERSION STREQUAL "WIN8")
    SET(WINVER 0x0602)
  ELSEIF(WINDOWS_VERSION STREQUAL "WIN7")
    SET(WINVER 0x0601)
  ELSEIF(WINDOWS_VERSION STREQUAL "WS08")
    SET(WINVER 0x0600)
  ELSEIF(WINDOWS_VERSION STREQUAL "VISTA")
    SET(WINVER 0x0600)
  ELSEIF(WINDOWS_VERSION STREQUAL "WS03")
    SET(WINVER 0x0502)
  ELSEIF(WINDOWS_VERSION STREQUAL "WINXP")
    SET(WINVER 0x0501)
  ELSE(WINDOWS_VERSION STREQUAL "WIN8")
    # The default is to use Windows 2000 API.
    SET(WINVER 0x0500)
  ENDIF(WINDOWS_VERSION STREQUAL "WIN8")
  SET(_WIN32_WINNT ${WINVER})
ENDIF(WIN32)

IF(MSVC)
  IF(ENABLE_SAFESEH STREQUAL "YES")
    SET(CMAKE_EXE_LINKER_FLAGS "${CMAKE_EXE_LINKER_FLAGS} /SAFESEH")
    SET(CMAKE_SHARED_LINKER_FLAGS "${CMAKE_SHARED_LINKER_FLAGS} /SAFESEH")
    SET(CMAKE_MODULE_LINKER_FLAGS "${CMAKE_MODULE_LINKER_FLAGS} /SAFESEH")
    SET(ENV{LDFLAGS} "$ENV{LDFLAGS} /SAFESEH")
  ELSEIF(ENABLE_SAFESEH STREQUAL "NO")
    SET(CMAKE_EXE_LINKER_FLAGS "${CMAKE_EXE_LINKER_FLAGS} /SAFESEH:NO")
    SET(CMAKE_SHARED_LINKER_FLAGS "${CMAKE_SHARED_LINKER_FLAGS} /SAFESEH:NO")
    SET(CMAKE_MODULE_LINKER_FLAGS "${CMAKE_MODULE_LINKER_FLAGS} /SAFESEH:NO")
    SET(ENV{LDFLAGS} "$ENV{LDFLAGS} /SAFESEH:NO")
  ENDIF(ENABLE_SAFESEH STREQUAL "YES")
ENDIF(MSVC)

IF("${CMAKE_C_PLATFORM_ID}" MATCHES "^(HP-UX)$")
  ADD_DEFINITIONS(-D_XOPEN_SOURCE=500) # Ask wchar.h for mbstate_t
ENDIF()

#
INCLUDE(CheckCSourceCompiles)
INCLUDE(CheckCSourceRuns)
INCLUDE(CheckFileOffsetBits)
INCLUDE(CheckFuncs)
INCLUDE(CheckHeaderDirent)
INCLUDE(CheckIncludeFile)
INCLUDE(CheckIncludeFiles)
INCLUDE(CheckLibraryExists)
INCLUDE(CheckStructMember)
INCLUDE(CheckSymbolExists)
INCLUDE(CheckTypeExists)
INCLUDE(CheckTypeSize)

#
# Generate list.h
#
MACRO (GENERATE_LIST_H _listfile _cmlist __list_sources)
  SET(_argv ${ARGV})
  # Remove _listfile and _cmlist from _argv
  LIST(REMOVE_AT _argv 0 1)
  IF (NOT EXISTS "${_listfile}" OR
     ${_cmlist} IS_NEWER_THAN "${_listfile}")

    MESSAGE(STATUS "Generating ${_listfile}")
    FILE(WRITE ${_listfile} "")
    FOREACH (testfile ${_argv})
      IF (testfile MATCHES "^test_[^/]+[.]c$")
        FILE(STRINGS ${testfile} testvar REGEX "^DEFINE_TEST")
        FOREACH (deftest ${testvar})
          FILE(APPEND ${_listfile} "${deftest}\n")
        ENDFOREACH (deftest)
      ENDIF (testfile MATCHES "^test_[^/]+[.]c$")
    ENDFOREACH (testfile)

  ENDIF (NOT EXISTS "${_listfile}" OR
     ${_cmlist} IS_NEWER_THAN "${_listfile}")
ENDMACRO (GENERATE_LIST_H)
#
# Generate installation rules for man pages.
#
MACRO (INSTALL_MAN __mans)
  FOREACH (_man ${ARGV})
    STRING(REGEX REPLACE "^.+[.]([1-9])" "\\1" _mansect ${_man})
    INSTALL(FILES ${_man} DESTINATION "share/man/man${_mansect}")
  ENDFOREACH (_man)
ENDMACRO (INSTALL_MAN __mans)
#
# Find out what macro is needed to use libraries on Windows.
#
MACRO (TRY_MACRO_FOR_LIBRARY INCLUDES LIBRARIES
       TRY_TYPE SAMPLE_SOURCE MACRO_LIST)
  IF(WIN32 AND NOT CYGWIN)
    CMAKE_PUSH_CHECK_STATE()	# Save the state of the variables
    SET(CMAKE_REQUIRED_INCLUDES ${INCLUDES})
    SET(CMAKE_REQUIRED_LIBRARIES ${LIBRARIES})
    FOREACH(VAR ${MACRO_LIST})
      # Clear ${VAR} from CACHE If the libraries which ${VAR} was
      # checked with are changed.
      SET(VAR_WITH_LIB "${VAR}_WITH_LIB")
      GET_PROPERTY(PREV_VAR_WITH_LIB VARIABLE PROPERTY ${VAR_WITH_LIB})
      IF(NOT "${PREV_VAR_WITH_LIB}" STREQUAL "${LIBRARIES}")
        UNSET(${VAR} CACHE)
      ENDIF(NOT "${PREV_VAR_WITH_LIB}" STREQUAL "${LIBRARIES}")
      # Check if the library can be used with the macro.
      IF("${TRY_TYPE}" MATCHES "COMPILES")
        CHECK_C_SOURCE_COMPILES("${SAMPLE_SOURCE}" ${VAR})
      ELSEIF("${TRY_TYPE}" MATCHES "RUNS")
        CHECK_C_SOURCE_RUNS("${SAMPLE_SOURCE}" ${VAR})
      ELSE("${TRY_TYPE}" MATCHES "COMPILES")
        MESSAGE(FATAL_ERROR "UNKNOWN KEYWORD \"${TRY_TYPE}\" FOR TRY_TYPE")
      ENDIF("${TRY_TYPE}" MATCHES "COMPILES")
      # Save the libraries which ${VAR} is checked with.
      SET(${VAR_WITH_LIB} "${LIBRARIES}" CACHE INTERNAL
          "Macro ${VAR} is checked with")
    ENDFOREACH(VAR)
    CMAKE_POP_CHECK_STATE()	# Restore the state of the variables
  ENDIF(WIN32 AND NOT CYGWIN)
ENDMACRO (TRY_MACRO_FOR_LIBRARY)
#
# Check compress/decompress libraries
#
IF(WIN32 AND NOT CMAKE_CL_64 AND NOT CYGWIN)
  # GnuWin32 is only for Win32, not Win64.
  SET(__GNUWIN32PATH "C:/Program Files/GnuWin32")
ENDIF(WIN32 AND NOT CMAKE_CL_64 AND NOT CYGWIN)
IF(DEFINED __GNUWIN32PATH AND EXISTS "${__GNUWIN32PATH}")
  # You have to add a path availabel DLL file into PATH environment variable.
  # Maybe DLL path is "C:/Program Files/GnuWin32/bin".
  # The zlib and the bzip2 Setup program have installed programs and DLLs into
  # "C:/Program Files/GnuWin32" by default.
  # This is convenience setting for Windows.
  SET(CMAKE_PREFIX_PATH ${__GNUWIN32PATH} $(CMAKE_PREFIX_PATH))
  #
  # If you didn't use Setup program or installed into nonstandard path,
  # cmake cannot find out your zlib or bzip2 libraries and include files,
  # you should execute cmake with  -DCMAKE_PREFIX_PATH option.
  #   e.g.
  #     cmake -DCMAKE_PREFIX_PATH=<your-GnuWin32-path> <path-to-source>
  #
  # If compiling error occured in zconf.h, You may need patch to zconf.h.
  #--- zconf.h.orig	2005-07-21 00:40:26.000000000
  #+++ zconf.h	2009-01-19 11:39:10.093750000
  #@@ -286,7 +286,7 @@
  # 
  # #if 1           /* HAVE_UNISTD_H -- this line is updated by ./configure */
  # #  include <sys/types.h> /* for off_t */
  #-#  include <unistd.h>    /* for SEEK_* and off_t */
  #+#  include <stdio.h>    /* for SEEK_* and off_t */
  # #  ifdef VMS
  # #    include <unixio.h>   /* for off_t */
  # #  endif
ENDIF(DEFINED __GNUWIN32PATH AND EXISTS "${__GNUWIN32PATH}")

SET(ADDITIONAL_LIBS "")
#
# Find ZLIB
#
IF(ENABLE_ZLIB)
  FIND_PACKAGE(ZLIB)
ELSE()
  SET(ZLIB_FOUND FALSE) # Override cached value
ENDIF()
IF(ZLIB_FOUND)
  SET(HAVE_LIBZ 1)
  SET(HAVE_ZLIB_H 1)
  INCLUDE_DIRECTORIES(${ZLIB_INCLUDE_DIR})
  LIST(APPEND ADDITIONAL_LIBS ${ZLIB_LIBRARIES})
  IF(WIN32 AND NOT CYGWIN)
    #
    # Test if ZLIB_WINAPI macro is needed to use.
    #
    TRY_MACRO_FOR_LIBRARY(
      "${ZLIB_INCLUDE_DIR}" "${ZLIB_LIBRARIES}"
      RUNS
      "#include <zlib.h>\nint main() {uLong f = zlibCompileFlags(); return (f&(1U<<10))?0:-1; }"
      ZLIB_WINAPI)
    IF(ZLIB_WINAPI)
      ADD_DEFINITIONS(-DZLIB_WINAPI)
    ELSE(ZLIB_WINAPI)
      # Test if a macro is needed for the library.
      TRY_MACRO_FOR_LIBRARY(
        "${ZLIB_INCLUDE_DIR}" "${ZLIB_LIBRARIES}"
        COMPILES
        "#include <zlib.h>\nint main() {return zlibVersion()?1:0; }"
        "ZLIB_DLL;WITHOUT_ZLIB_DLL")
      IF(ZLIB_DLL)
        ADD_DEFINITIONS(-DZLIB_DLL)
      ENDIF(ZLIB_DLL)
    ENDIF(ZLIB_WINAPI)
  ENDIF(WIN32 AND NOT CYGWIN)
ENDIF(ZLIB_FOUND)
MARK_AS_ADVANCED(CLEAR ZLIB_INCLUDE_DIR)
MARK_AS_ADVANCED(CLEAR ZLIB_LIBRARY)
#
# Find BZip2
#
IF(ENABLE_BZip2)
  FIND_PACKAGE(BZip2)
ELSE()
  SET(BZIP2_FOUND FALSE) # Override cached value
ENDIF()
IF(BZIP2_FOUND)
  SET(HAVE_LIBBZ2 1)
  SET(HAVE_BZLIB_H 1)
  INCLUDE_DIRECTORIES(${BZIP2_INCLUDE_DIR})
  LIST(APPEND ADDITIONAL_LIBS ${BZIP2_LIBRARIES})
  # Test if a macro is needed for the library.
  TRY_MACRO_FOR_LIBRARY(
    "${BZIP2_INCLUDE_DIR}" "${BZIP2_LIBRARIES}"
    COMPILES
    "#include <bzlib.h>\nint main() {return BZ2_bzlibVersion()?1:0; }"
    "USE_BZIP2_DLL;USE_BZIP2_STATIC")
  IF(USE_BZIP2_DLL)
    ADD_DEFINITIONS(-DUSE_BZIP2_DLL)
  ELSEIF(USE_BZIP2_STATIC)
    ADD_DEFINITIONS(-DUSE_BZIP2_STATIC)
  ENDIF(USE_BZIP2_DLL)
ENDIF(BZIP2_FOUND)
MARK_AS_ADVANCED(CLEAR BZIP2_INCLUDE_DIR)
MARK_AS_ADVANCED(CLEAR BZIP2_LIBRARIES)


#
# Find LZMA
#
IF(ENABLE_LZMA)
  FIND_PACKAGE(LZMA)
ELSE()
  SET(LZMA_FOUND FALSE) # Override cached value
  SET(LZMADEC_FOUND FALSE) # Override cached value
ENDIF()

IF(LZMA_FOUND)
  SET(HAVE_LIBLZMA 1)
  SET(HAVE_LZMA_H 1)
  INCLUDE_DIRECTORIES(${LZMA_INCLUDE_DIR})
  LIST(APPEND ADDITIONAL_LIBS ${LZMA_LIBRARIES})
  # Test if a macro is needed for the library.
  TRY_MACRO_FOR_LIBRARY(
    "${LZMA_INCLUDE_DIR}" "${LZMA_LIBRARIES}"
    COMPILES
    "#include <lzma.h>\nint main() {return (int)lzma_version_number(); }"
    "WITHOUT_LZMA_API_STATIC;LZMA_API_STATIC")
  IF(NOT WITHOUT_LZMA_API_STATIC AND LZMA_API_STATIC)
    ADD_DEFINITIONS(-DLZMA_API_STATIC)
  ENDIF(NOT WITHOUT_LZMA_API_STATIC AND LZMA_API_STATIC)
ELSEIF(LZMADEC_FOUND)
  SET(HAVE_LIBLZMADEC 1)
  SET(HAVE_LZMADEC_H 1)
  INCLUDE_DIRECTORIES(${LZMADEC_INCLUDE_DIR})
  LIST(APPEND ADDITIONAL_LIBS ${LZMADEC_LIBRARIES})
ELSE(LZMA_FOUND)
# LZMA not found and will not be used.
ENDIF(LZMA_FOUND)
#
# Find LZO2
#
IF (LZO2_INCLUDE_DIR)
  # Already in cache, be silent
  SET(LZO2_FIND_QUIETLY TRUE)
ENDIF (LZO2_INCLUDE_DIR)

FIND_PATH(LZO2_INCLUDE_DIR lzo/lzoconf.h)
FIND_LIBRARY(LZO2_LIBRARY NAMES lzo2 liblzo2)
INCLUDE(FindPackageHandleStandardArgs)
FIND_PACKAGE_HANDLE_STANDARD_ARGS(LZO2 DEFAULT_MSG LZO2_LIBRARY LZO2_INCLUDE_DIR)
IF(LZO2_FOUND)
  SET(HAVE_LIBLZO2 1)
  SET(HAVE_LZO_LZOCONF_H 1)
  SET(HAVE_LZO_LZO1X_H 1)
  INCLUDE_DIRECTORIES(${LZO2_INCLUDE_DIR})
  LIST(APPEND ADDITIONAL_LIBS ${LZO2_LIBRARY})
  #
  # TODO: test for static library.
  #
ENDIF(LZO2_FOUND)
MARK_AS_ADVANCED(CLEAR LZO2_INCLUDE_DIR)
MARK_AS_ADVANCED(CLEAR LZO2_LIBRARY)

#
# Check headers
#
CHECK_HEADER_DIRENT()

SET(INCLUDES "")
MACRO (LA_CHECK_INCLUDE_FILE header var)
      CHECK_INCLUDE_FILES("${INCLUDES};${header}" ${var})
      IF (${var})
      	 SET(INCLUDES ${INCLUDES} ${header})
      ENDIF (${var})
ENDMACRO (LA_CHECK_INCLUDE_FILE)

# Some FreeBSD headers assume sys/types.h was already included.
LA_CHECK_INCLUDE_FILE("sys/types.h" HAVE_SYS_TYPES_H)

# Alphabetize the rest unless there's a compelling reason
LA_CHECK_INCLUDE_FILE("acl/libacl.h" HAVE_ACL_LIBACL_H)
LA_CHECK_INCLUDE_FILE("ctype.h" HAVE_CTYPE_H)
LA_CHECK_INCLUDE_FILE("copyfile.h" HAVE_COPYFILE_H)
LA_CHECK_INCLUDE_FILE("direct.h" HAVE_DIRECT_H)
LA_CHECK_INCLUDE_FILE("dlfcn.h" HAVE_DLFCN_H)
LA_CHECK_INCLUDE_FILE("errno.h" HAVE_ERRNO_H)
LA_CHECK_INCLUDE_FILE("ext2fs/ext2_fs.h" HAVE_EXT2FS_EXT2_FS_H)

CHECK_C_SOURCE_COMPILES("#include <sys/ioctl.h>
#include <ext2fs/ext2_fs.h>
int main(void) { return EXT2_IOC_GETFLAGS; }" HAVE_WORKING_EXT2_IOC_GETFLAGS)

LA_CHECK_INCLUDE_FILE("fcntl.h" HAVE_FCNTL_H)
LA_CHECK_INCLUDE_FILE("grp.h" HAVE_GRP_H)
LA_CHECK_INCLUDE_FILE("inttypes.h" HAVE_INTTYPES_H)
LA_CHECK_INCLUDE_FILE("io.h" HAVE_IO_H)
LA_CHECK_INCLUDE_FILE("langinfo.h" HAVE_LANGINFO_H)
LA_CHECK_INCLUDE_FILE("limits.h" HAVE_LIMITS_H)
LA_CHECK_INCLUDE_FILE("linux/types.h" HAVE_LINUX_TYPES_H)
LA_CHECK_INCLUDE_FILE("linux/fiemap.h" HAVE_LINUX_FIEMAP_H)
LA_CHECK_INCLUDE_FILE("linux/fs.h" HAVE_LINUX_FS_H)
LA_CHECK_INCLUDE_FILE("linux/magic.h" HAVE_LINUX_MAGIC_H)
LA_CHECK_INCLUDE_FILE("locale.h" HAVE_LOCALE_H)
LA_CHECK_INCLUDE_FILE("memory.h" HAVE_MEMORY_H)
LA_CHECK_INCLUDE_FILE("paths.h" HAVE_PATHS_H)
LA_CHECK_INCLUDE_FILE("poll.h" HAVE_POLL_H)
LA_CHECK_INCLUDE_FILE("process.h" HAVE_PROCESS_H)
LA_CHECK_INCLUDE_FILE("pwd.h" HAVE_PWD_H)
LA_CHECK_INCLUDE_FILE("regex.h" HAVE_REGEX_H)
LA_CHECK_INCLUDE_FILE("signal.h" HAVE_SIGNAL_H)
LA_CHECK_INCLUDE_FILE("spawn.h" HAVE_SPAWN_H)
LA_CHECK_INCLUDE_FILE("stdarg.h" HAVE_STDARG_H)
LA_CHECK_INCLUDE_FILE("stdint.h" HAVE_STDINT_H)
LA_CHECK_INCLUDE_FILE("stdlib.h" HAVE_STDLIB_H)
LA_CHECK_INCLUDE_FILE("string.h" HAVE_STRING_H)
LA_CHECK_INCLUDE_FILE("strings.h" HAVE_STRINGS_H)
LA_CHECK_INCLUDE_FILE("sys/acl.h" HAVE_SYS_ACL_H)
LA_CHECK_INCLUDE_FILE("sys/cdefs.h" HAVE_SYS_CDEFS_H)
LA_CHECK_INCLUDE_FILE("sys/ioctl.h" HAVE_SYS_IOCTL_H)
LA_CHECK_INCLUDE_FILE("sys/mkdev.h" HAVE_SYS_MKDEV_H)
LA_CHECK_INCLUDE_FILE("sys/mount.h" HAVE_SYS_MOUNT_H)
LA_CHECK_INCLUDE_FILE("sys/param.h" HAVE_SYS_PARAM_H)
LA_CHECK_INCLUDE_FILE("sys/poll.h" HAVE_SYS_POLL_H)
LA_CHECK_INCLUDE_FILE("sys/select.h" HAVE_SYS_SELECT_H)
LA_CHECK_INCLUDE_FILE("sys/stat.h" HAVE_SYS_STAT_H)
LA_CHECK_INCLUDE_FILE("sys/statfs.h" HAVE_SYS_STATFS_H)
LA_CHECK_INCLUDE_FILE("sys/statvfs.h" HAVE_SYS_STATVFS_H)
LA_CHECK_INCLUDE_FILE("sys/time.h" HAVE_SYS_TIME_H)
LA_CHECK_INCLUDE_FILE("sys/utime.h" HAVE_SYS_UTIME_H)
LA_CHECK_INCLUDE_FILE("sys/utsname.h" HAVE_SYS_UTSNAME_H)
LA_CHECK_INCLUDE_FILE("sys/vfs.h" HAVE_SYS_VFS_H)
LA_CHECK_INCLUDE_FILE("sys/wait.h" HAVE_SYS_WAIT_H)
LA_CHECK_INCLUDE_FILE("time.h" HAVE_TIME_H)
LA_CHECK_INCLUDE_FILE("unistd.h" HAVE_UNISTD_H)
LA_CHECK_INCLUDE_FILE("utime.h" HAVE_UTIME_H)
LA_CHECK_INCLUDE_FILE("wchar.h" HAVE_WCHAR_H)
LA_CHECK_INCLUDE_FILE("wctype.h" HAVE_WCTYPE_H)
LA_CHECK_INCLUDE_FILE("windows.h" HAVE_WINDOWS_H)
# Following files need windwos.h, so we should test it after windows.h test.
LA_CHECK_INCLUDE_FILE("wincrypt.h" HAVE_WINCRYPT_H)
LA_CHECK_INCLUDE_FILE("winioctl.h" HAVE_WINIOCTL_H)

#
# Check whether use of __EXTENSIONS__ is safe.
# We need some macro such as _GNU_SOURCE to use extension functions.
#
SET(_INCLUDE_FILES)
FOREACH (it ${_HEADER})
   SET(_INCLUDE_FILES "${_INCLUDE_FILES}#include <${it}>\n")
ENDFOREACH (it)

CHECK_C_SOURCE_COMPILES(
  "#define __EXTENSIONS__ 1
   ${_INCLUDE_FILES}
   int main() { return 0;}"
 SAFE_TO_DEFINE_EXTENSIONS)

#
# Find Nettle
#
IF(ENABLE_NETTLE)
  FIND_PACKAGE(Nettle)
  IF(NETTLE_FOUND)
    SET(HAVE_LIBNETTLE 1)
    SET(HAVE_NETTLE_MD5_H 1)
    SET(HAVE_NETTLE_RIPEMD160_H 1)
    SET(HAVE_NETTLE_SHA_H 1)
    INCLUDE_DIRECTORIES(${NETTLE_INCLUDE_DIR})
    LIST(APPEND ADDITIONAL_LIBS ${NETTLE_LIBRARIES})
  ENDIF(NETTLE_FOUND)
  MARK_AS_ADVANCED(CLEAR NETTLE_INCLUDE_DIR)
  MARK_AS_ADVANCED(CLEAR NETTLE_LIBRARIES)
ENDIF(ENABLE_NETTLE)

#
# Find OpenSSL
# (Except on Mac, where OpenSSL is deprecated.)
#
IF(ENABLE_OPENSSL AND NOT CMAKE_SYSTEM_NAME MATCHES "Darwin")
  FIND_PACKAGE(OpenSSL)
ELSE()
  SET(OPENSSL_FOUND FALSE) # Override cached value
ENDIF()

# FreeBSD libmd
IF(NOT OPENSSL_FOUND)
  CHECK_LIBRARY_EXISTS(md "MD5Init" "" LIBMD_FOUND)
  IF(LIBMD_FOUND)
    CMAKE_PUSH_CHECK_STATE()	# Save the state of the variables
    SET(CMAKE_REQUIRED_LIBRARIES "md")
    FIND_LIBRARY(LIBMD_LIBRARY NAMES md)
    LIST(APPEND ADDITIONAL_LIBS ${LIBMD_LIBRARY})
    CMAKE_POP_CHECK_STATE()	# Restore the state of the variables
  ENDIF(LIBMD_FOUND)
ENDIF(NOT OPENSSL_FOUND)

#
# How to prove that CRYPTO functions, which have several names on various
# platforms, just see if archive_crypto.c can compile and link against
# required libraries.
#
MACRO(CHECK_CRYPTO ALGORITHMS IMPLEMENTATION)
    FOREACH(ALGORITHM ${ALGORITHMS})
      IF(NOT ARCHIVE_CRYPTO_${ALGORITHM})
      STRING(TOLOWER "${ALGORITHM}" lower_algorithm)
      STRING(TOUPPER "${ALGORITHM}" algorithm)
      IF ("${IMPLEMENTATION}" MATCHES "^OPENSSL$" AND NOT OPENSSL_FOUND)
        SET(ARCHIVE_CRYPTO_${ALGORITHM}_${IMPLEMENTATION} FALSE)
      ELSEIF("${IMPLEMENTATION}" MATCHES "^NETTLE$" AND NOT NETTLE_FOUND)
        SET(ARCHIVE_CRYPTO_${ALGORITHM}_${IMPLEMENTATION} FALSE)
      ENDIF("${IMPLEMENTATION}" MATCHES "^OPENSSL$" AND NOT OPENSSL_FOUND)

      IF(NOT DEFINED ARCHIVE_CRYPTO_${ALGORITHM}_${IMPLEMENTATION})
        # Probe the local implementation for whether this
	# crypto implementation is available on this platform.
	SET(TRY_CRYPTO_REQUIRED_INCLUDES
	  "-DINCLUDE_DIRECTORIES:STRING=${CMAKE_BINARY_DIR};${CMAKE_CURRENT_SOURCE_DIR}/libarchive;${CMAKE_BINARY_DIR}${CMAKE_FILES_DIRECTORY}/CMakeTmp")
	SET(TRY_CRYPTO_REQUIRED_LIBS)
	IF ("${IMPLEMENTATION}" MATCHES "^OPENSSL$" AND OPENSSL_FOUND)
	    SET(TRY_CRYPTO_REQUIRED_INCLUDES
	      "${TRY_CRYPTO_REQUIRED_INCLUDES};${OPENSSL_INCLUDE_DIR}")
	    SET(TRY_CRYPTO_REQUIRED_LIBS
	        "-DLINK_LIBRARIES:STRING=${OPENSSL_LIBRARIES}")
	ELSEIF("${IMPLEMENTATION}" MATCHES "^NETTLE$" AND NETTLE_FOUND)
	    SET(TRY_CRYPTO_REQUIRED_INCLUDES
	      "${TRY_CRYPTO_REQUIRED_INCLUDES};${NETTLE_INCLUDE_DIR}")
	    SET(TRY_CRYPTO_REQUIRED_LIBS
	        "-DLINK_LIBRARIES:STRING=${NETTLE_LIBRARY}")
	ELSEIF("${IMPLEMENTATION}" MATCHES "^LIBMD$" AND LIBMD_FOUND)
	    SET(TRY_CRYPTO_REQUIRED_LIBS
	        "-DLINK_LIBRARIES:STRING=${LIBMD_LIBRARY}")
	ENDIF("${IMPLEMENTATION}" MATCHES "^OPENSSL$" AND OPENSSL_FOUND)

    CONFIGURE_FILE(${CMAKE_CURRENT_SOURCE_DIR}/build/cmake/config.h.in
      ${CMAKE_BINARY_DIR}${CMAKE_FILES_DIRECTORY}/CMakeTmp/confdefs.h)
	FILE(READ "${CMAKE_BINARY_DIR}${CMAKE_FILES_DIRECTORY}/CMakeTmp/confdefs.h"
	     CONFDEFS_H)
	FILE(READ "${CMAKE_CURRENT_SOURCE_DIR}/libarchive/archive_crypto.c"
	     ARCHIVE_CRYPTO_C)

	SET(SOURCE "${CONFDEFS_H}

#define ARCHIVE_${algorithm}_COMPILE_TEST
#define ARCHIVE_CRYPTO_${algorithm}_${IMPLEMENTATION}
#define PLATFORM_CONFIG_H \"check_crypto_md.h\"

${ARCHIVE_CRYPTO_C}

int
main(int argc, char **argv)
{
  archive_${lower_algorithm}_ctx ctx;
  archive_${lower_algorithm}_init(&ctx);
  archive_${lower_algorithm}_update(&ctx, *argv, argc);
  archive_${lower_algorithm}_final(&ctx, NULL);
  return 0;
}
")

  FILE(WRITE "${CMAKE_BINARY_DIR}${CMAKE_FILES_DIRECTORY}/CMakeTmp/check_crypto_md.h" "")
	FILE(WRITE "${CMAKE_BINARY_DIR}${CMAKE_FILES_DIRECTORY}/CMakeTmp/check_crypto_md.c" "${SOURCE}")
	MESSAGE(STATUS "Checking support for ARCHIVE_CRYPTO_${ALGORITHM}_${IMPLEMENTATION}")

	TRY_COMPILE(ARCHIVE_CRYPTO_${ALGORITHM}_${IMPLEMENTATION}
	  ${CMAKE_BINARY_DIR}
	  ${CMAKE_BINARY_DIR}${CMAKE_FILES_DIRECTORY}/CMakeTmp/check_crypto_md.c
	  CMAKE_FLAGS
	   "${TRY_CRYPTO_REQUIRED_LIBS}"
	   "${TRY_CRYPTO_REQUIRED_INCLUDES}"
	  OUTPUT_VARIABLE OUTPUT)

	# Inform user whether or not we found it; if not, log why we didn't.
        IF (ARCHIVE_CRYPTO_${ALGORITHM}_${IMPLEMENTATION})
          MESSAGE(STATUS "Checking support for ARCHIVE_CRYPTO_${ALGORITHM}_${IMPLEMENTATION} -- found")
		  SET(ARCHIVE_CRYPTO_${ALGORITHM} 1)
        ELSE (ARCHIVE_CRYPTO_${ALGORITHM}_${IMPLEMENTATION})
          MESSAGE(STATUS "Checking support for ARCHIVE_CRYPTO_${ALGORITHM}_${IMPLEMENTATION} -- not found")
          FILE(APPEND ${CMAKE_BINARY_DIR}${CMAKE_FILES_DIRECTORY}/CMakeOutput.log
    	    "Checking support for ARCHIVE_CRYPTO_${ALGORITHM}_${IMPLEMENTATION} failed with the following output:\n"
    	    "${OUTPUT}\n"
    	    "Source file was:\n${SOURCE}\n")
        ENDIF (ARCHIVE_CRYPTO_${ALGORITHM}_${IMPLEMENTATION})
      ENDIF(NOT DEFINED ARCHIVE_CRYPTO_${ALGORITHM}_${IMPLEMENTATION})

      # Add appropriate libs/includes depending on whether the implementation
      # was found on this platform.
      IF (ARCHIVE_CRYPTO_${ALGORITHM}_${IMPLEMENTATION})
        IF ("${IMPLEMENTATION}" MATCHES "^OPENSSL$" AND OPENSSL_FOUND)
          INCLUDE_DIRECTORIES(${OPENSSL_INCLUDE_DIR})
	  LIST(APPEND ADDITIONAL_LIBS ${OPENSSL_LIBRARIES})
	   LIST(REMOVE_DUPLICATES ADDITIONAL_LIBS)
        ENDIF ("${IMPLEMENTATION}" MATCHES "^OPENSSL$" AND OPENSSL_FOUND)
      ENDIF (ARCHIVE_CRYPTO_${ALGORITHM}_${IMPLEMENTATION})
      ENDIF(NOT ARCHIVE_CRYPTO_${ALGORITHM})
    ENDFOREACH(ALGORITHM ${ALGORITHMS})
ENDMACRO(CHECK_CRYPTO ALGORITHMS IMPLEMENTATION)

#
# CRYPTO functions on Windows is defined at archive_windows.c, thus we do not
# need the test what the functions can be mapped to archive_{crypto name}_init,
# archive_{crypto name}_update and archive_{crypto name}_final.
# The functions on Windows use CALG_{crypto name} macro to create a crypt object
# and then we need to know what CALG_{crypto name} macros is available to show
# ARCHIVE_CRYPTO_{crypto name}_WIN macros because Windows 2000 and earlier version
# of Windows XP do not support SHA256, SHA384 and SHA512.
#
MACRO(CHECK_CRYPTO_WIN CRYPTO_LIST)
  IF(WIN32 AND NOT CYGWIN)
    FOREACH(CRYPTO ${CRYPTO_LIST})
      IF(NOT ARCHIVE_CRYPTO_${CRYPTO})
      IF(NOT DEFINED ARCHIVE_CRYPTO_${CRYPTO}_WIN)
	STRING(TOUPPER "${CRYPTO}" crypto)
	SET(ALGID "")
	IF ("${CRYPTO}" MATCHES "^MD5$")
	    SET(ALGID "CALG_MD5")
	ENDIF ("${CRYPTO}" MATCHES "^MD5$")
	IF ("${CRYPTO}" MATCHES "^SHA1$")
	    SET(ALGID "CALG_SHA1")
	ENDIF ("${CRYPTO}" MATCHES "^SHA1$")
	IF ("${CRYPTO}" MATCHES "^SHA256$")
	    SET(ALGID "CALG_SHA_256")
	ENDIF ("${CRYPTO}" MATCHES "^SHA256$")
	IF ("${CRYPTO}" MATCHES "^SHA384$")
	    SET(ALGID "CALG_SHA_384")
	ENDIF ("${CRYPTO}" MATCHES "^SHA384$")
	IF ("${CRYPTO}" MATCHES "^SHA512$")
	    SET(ALGID "CALG_SHA_512")
	ENDIF ("${CRYPTO}" MATCHES "^SHA512$")

    CONFIGURE_FILE(${CMAKE_CURRENT_SOURCE_DIR}/build/cmake/config.h.in
      ${CMAKE_BINARY_DIR}${CMAKE_FILES_DIRECTORY}/CMakeTmp/confdefs.h)
	FILE(READ "${CMAKE_BINARY_DIR}${CMAKE_FILES_DIRECTORY}/CMakeTmp/confdefs.h"
	     CONFDEFS_H)

	SET(SOURCE "${CONFDEFS_H}

#define ${crypto}_COMPILE_TEST
#include <windows.h>
#include <wincrypt.h>

int
main(int argc, char **argv)
{
	return ${ALGID};
}
")
	SET(SOURCE_FILE "${CMAKE_BINARY_DIR}${CMAKE_FILES_DIRECTORY}/CMakeTmp/check_crypto_win.c")

	FILE(WRITE "${SOURCE_FILE}" "${SOURCE}")
	MESSAGE(STATUS "Checking support for ARCHIVE_CRYPTO_${CRYPTO}_WIN")

	TRY_COMPILE(ARCHIVE_CRYPTO_${CRYPTO}_WIN
	  ${CMAKE_BINARY_DIR}
	  ${SOURCE_FILE}
	  CMAKE_FLAGS "-DINCLUDE_DIRECTORIES:STRING=${CMAKE_BINARY_DIR};${CMAKE_CURRENT_SOURCE_DIR}/libarchive"
	  OUTPUT_VARIABLE OUTPUT)

	IF (ARCHIVE_CRYPTO_${CRYPTO}_WIN)
	    MESSAGE(STATUS
	        "Checking support for ARCHIVE_CRYPTO_${CRYPTO}_WIN -- found")
		SET(ARCHIVE_CRYPTO_${CRYPTO} 1)
	ELSE (ARCHIVE_CRYPTO_${CRYPTO}_WIN)
	    MESSAGE(STATUS
	         "Checking support for ARCHIVE_CRYPTO_${CRYPTO}_WIN -- not found")
    	    FILE(APPEND
	        ${CMAKE_BINARY_DIR}${CMAKE_FILES_DIRECTORY}/CMakeOutput.log
                "Checking support for ARCHIVE_CRYPTO_${CRYPTO}_WIN failed with the following output:\n"
        	"${OUTPUT}\n"
        	"Source file was:\n${SOURCE}\n")
	ENDIF (ARCHIVE_CRYPTO_${CRYPTO}_WIN)

      ENDIF(NOT DEFINED ARCHIVE_CRYPTO_${CRYPTO}_WIN)
      ENDIF(NOT ARCHIVE_CRYPTO_${CRYPTO})
    ENDFOREACH(CRYPTO)
  ENDIF(WIN32 AND NOT CYGWIN)
ENDMACRO(CHECK_CRYPTO_WIN CRYPTO_LIST)

#
# Find iconv
# POSIX defines the second arg as const char **
# and requires it to be in libc.  But we can accept
# a non-const argument here and can support iconv()
# being in libiconv.
#
MACRO(CHECK_ICONV LIB TRY_ICONV_CONST)
  IF(NOT HAVE_ICONV)
    CMAKE_PUSH_CHECK_STATE()	# Save the state of the variables
    IF ("CMAKE_C_COMPILER_ID" MATCHES "^GNU$")
      #
      # During checking iconv proto type, we should use -Werror to avoid the
      # success of iconv detection with a warnig which success is a miss
      # detection. So this needs for all build mode(even it's a release mode).
      #
      SET(CMAKE_REQUIRED_FLAGS "${CMAKE_REQUIRED_FLAGS} -Werror")
    ENDIF ("CMAKE_C_COMPILER_ID" MATCHES "^GNU$")
    IF (MSVC)
      # NOTE: /WX option is the same as gcc's -Werror option.
      SET(CMAKE_REQUIRED_FLAGS "${CMAKE_REQUIRED_FLAGS} /WX")
    ENDIF (MSVC)
    #
    CHECK_C_SOURCE_COMPILES(
      "#include <stdlib.h>
       #include <iconv.h>
       int main() {
          ${TRY_ICONV_CONST} char *ccp;
          iconv_t cd = iconv_open(\"\", \"\");
          iconv(cd, &ccp, (size_t *)0, (char **)0, (size_t *)0);
          iconv_close(cd);
          return 0;
       }"
     HAVE_ICONV_${LIB}_${TRY_ICONV_CONST})
    IF(HAVE_ICONV_${LIB}_${TRY_ICONV_CONST})
      SET(HAVE_ICONV true)
      SET(ICONV_CONST ${TRY_ICONV_CONST})
    ENDIF(HAVE_ICONV_${LIB}_${TRY_ICONV_CONST})
    CMAKE_POP_CHECK_STATE()	# Restore the state of the variables
  ENDIF(NOT HAVE_ICONV)
ENDMACRO(CHECK_ICONV TRY_ICONV_CONST)

IF(ENABLE_ICONV)
  CMAKE_PUSH_CHECK_STATE()	# Save the state of the variables
  FIND_PATH(ICONV_INCLUDE_DIR iconv.h)
  IF(ICONV_INCLUDE_DIR)
    #SET(INCLUDES ${INCLUDES} "iconv.h")
    SET(HAVE_ICONV_H 1)
    INCLUDE_DIRECTORIES(${ICONV_INCLUDE_DIR})
    SET(CMAKE_REQUIRED_INCLUDES ${ICONV_INCLUDE_DIR})
    CHECK_ICONV("libc" "const")
    CHECK_ICONV("libc" "")

    # If iconv isn't in libc and we have a libiconv, try that.
    FIND_LIBRARY(LIBICONV_PATH NAMES iconv libiconv)
    IF(NOT HAVE_ICONV AND LIBICONV_PATH)
      LIST(APPEND CMAKE_REQUIRED_LIBRARIES ${LIBICONV_PATH})
      # Test if a macro is needed for the library.
      TRY_MACRO_FOR_LIBRARY(
        "${ICONV_INCLUDE_DIR}" "${LIBICONV_PATH}"
        COMPILES
        "#include <iconv.h>\nint main() {return iconv_close((iconv_t)0);}"
        "WITHOUT_LIBICONV_STATIC;LIBICONV_STATIC")
      IF(NOT WITHOUT_LIBICONV_STATIC AND LIBICONV_STATIC)
        ADD_DEFINITIONS(-DLIBICONV_STATIC)
      ENDIF(NOT WITHOUT_LIBICONV_STATIC AND LIBICONV_STATIC)
      #
      # Set up CMAKE_REQUIRED_* for CHECK_ICONV
      #
      SET(CMAKE_REQUIRED_INCLUDES ${ICONV_INCLUDE_DIR})
      SET(CMAKE_REQUIRED_LIBRARIES ${LIBICONV_PATH})
      IF(LIBICONV_STATIC)
        # LIBICONV_STATIC is necessary for the success of CHECK_ICONV
        # on Windows.
        SET(CMAKE_REQUIRED_DEFINITIONS "-DLIBICONV_STATIC")
      ELSE(LIBICONV_STATIC)
        SET(CMAKE_REQUIRED_DEFINITIONS)
      ENDIF(LIBICONV_STATIC)
      CHECK_ICONV("libiconv" "const")
      CHECK_ICONV("libiconv" "")
      IF (HAVE_ICONV)
        LIST(APPEND ADDITIONAL_LIBS ${LIBICONV_PATH})
      ENDIF(HAVE_ICONV)
    ENDIF(NOT HAVE_ICONV AND LIBICONV_PATH)
  ENDIF(ICONV_INCLUDE_DIR)
  #
  # Find locale_charset() for libiconv.
  #
  IF(LIBICONV_PATH)
    SET(CMAKE_REQUIRED_DEFINITIONS)
    SET(CMAKE_REQUIRED_INCLUDES ${ICONV_INCLUDE_DIR})
    SET(CMAKE_REQUIRED_LIBRARIES)
    CHECK_INCLUDE_FILES("localcharset.h" HAVE_LOCALCHARSET_H)
    FIND_LIBRARY(LIBCHARSET_PATH NAMES charset libcharset)
    IF(LIBCHARSET_PATH)
      SET(CMAKE_REQUIRED_LIBRARIES ${LIBCHARSET_PATH})
      IF(WIN32 AND NOT CYGWIN)
        # Test if a macro is needed for the library.
        TRY_MACRO_FOR_LIBRARY(
          "${ICONV_INCLUDE_DIR}" "${LIBCHARSET_PATH}"
          COMPILES
          "#include <localcharset.h>\nint main() {return locale_charset()?1:0;}"
          "WITHOUT_LIBCHARSET_STATIC;LIBCHARSET_STATIC")
        IF(NOT WITHOUT_LIBCHARSET_STATIC AND LIBCHARSET_STATIC)
          ADD_DEFINITIONS(-DLIBCHARSET_STATIC)
        ENDIF(NOT WITHOUT_LIBCHARSET_STATIC AND LIBCHARSET_STATIC)
        IF(WITHOUT_LIBCHARSET_STATIC OR LIBCHARSET_STATIC)
          SET(HAVE_LOCALE_CHARSET ON CACHE INTERNAL
              "Have function locale_charset")
        ENDIF(WITHOUT_LIBCHARSET_STATIC OR LIBCHARSET_STATIC)
      ELSE(WIN32 AND NOT CYGWIN)
        CHECK_FUNCTION_EXISTS_GLIBC(locale_charset HAVE_LOCALE_CHARSET)
      ENDIF(WIN32 AND NOT CYGWIN)
      IF(HAVE_LOCALE_CHARSET)
        LIST(APPEND ADDITIONAL_LIBS ${LIBCHARSET_PATH})
      ENDIF(HAVE_LOCALE_CHARSET)
    ENDIF(LIBCHARSET_PATH)
  ENDIF(LIBICONV_PATH)
  CMAKE_POP_CHECK_STATE()	# Restore the state of the variables
ELSE(ENABLE_ICONV)
  # Make sure ICONV variables are not in CACHE after ENABLE_ICONV disabled
  # (once enabled).
  UNSET(HAVE_LOCALE_CHARSET CACHE)
  UNSET(HAVE_ICONV CACHE)
  UNSET(HAVE_ICONV_libc_ CACHE)
  UNSET(HAVE_ICONV_libc_const CACHE)
  UNSET(HAVE_ICONV_libiconv_ CACHE)
  UNSET(HAVE_ICONV_libiconv_const CACHE)
  UNSET(ICONV_INCLUDE_DIR CACHE)
  UNSET(LIBICONV_PATH CACHE)
  UNSET(LIBICONV_DLL CACHE)
  UNSET(LIBICONV_STATIC CACHE)
  UNSET(LIBCHARSET_DLL CACHE)
  UNSET(LIBCHARSET_STATIC CACHE)
ENDIF(ENABLE_ICONV)

#
# Find Libxml2
FIND_PACKAGE(LibXml2 REQUIRED)
#
IF(LIBXML2_FOUND)
  CMAKE_PUSH_CHECK_STATE()	# Save the state of the variables
  INCLUDE_DIRECTORIES(${LIBXML2_INCLUDE_DIR})
  LIST(APPEND ADDITIONAL_LIBS ${LIBXML2_LIBRARIES})
  SET(HAVE_LIBXML2 1)
  # libxml2's include files use iconv.h
  SET(CMAKE_REQUIRED_INCLUDES ${ICONV_INCLUDE_DIR} ${LIBXML2_INCLUDE_DIR})
  CHECK_INCLUDE_FILES("libxml/xmlreader.h" HAVE_LIBXML_XMLREADER_H)
  CHECK_INCLUDE_FILES("libxml/xmlwriter.h" HAVE_LIBXML_XMLWRITER_H)
  # Test if a macro is needed for the library.
  TRY_MACRO_FOR_LIBRARY(
    "${ICONV_INCLUDE_DIR};${LIBXML2_INCLUDE_DIR}"
    "ws2_32.lib;${ZLIB_LIBRARIES};${LIBICONV_PATH};${LIBXML2_LIBRARIES}"
    COMPILES
    "#include <stddef.h>\n#include <libxml/xmlreader.h>\nint main() {return xmlTextReaderRead((xmlTextReaderPtr)(void *)0);}"
    "WITHOUT_LIBXML_STATIC;LIBXML_STATIC")
  IF(NOT WITHOUT_LIBXML_STATIC AND LIBXML_STATIC)
    ADD_DEFINITIONS(-DLIBXML_STATIC)
  ENDIF(NOT WITHOUT_LIBXML_STATIC AND LIBXML_STATIC)
  CMAKE_POP_CHECK_STATE()	# Restore the state of the variables
ELSE(LIBXML2_FOUND)
  #
  # Find Expat
  #
  FIND_PACKAGE(EXPAT)
  IF(EXPAT_FOUND)
    CMAKE_PUSH_CHECK_STATE()	# Save the state of the variables
    INCLUDE_DIRECTORIES(${EXPAT_INCLUDE_DIR})
    LIST(APPEND ADDITIONAL_LIBS ${EXPAT_LIBRARIES})
    SET(HAVE_LIBEXPAT 1)
    LA_CHECK_INCLUDE_FILE("expat.h" HAVE_EXPAT_H)
    CMAKE_POP_CHECK_STATE()	# Restore the state of the variables
  ENDIF(EXPAT_FOUND)
ENDIF(LIBXML2_FOUND)
MARK_AS_ADVANCED(CLEAR LIBXML2_INCLUDE_DIR)
MARK_AS_ADVANCED(CLEAR LIBXML2_LIBRARIES)

#
# POSIX Regular Expression support
#
IF(POSIX_REGEX_LIB MATCHES "^(AUTO|LIBC|LIBREGEX)$")
  #
  # If PCREPOSIX is not found or not requested, try using regex
  # from libc or libregex
  #
  FIND_PATH(REGEX_INCLUDE_DIR regex.h)
  IF(REGEX_INCLUDE_DIR)
    CHECK_FUNCTION_EXISTS_GLIBC(regcomp HAVE_REGCOMP_LIBC)
    #
    # If libc does not provide regex, find libregex.
    #
    IF(NOT HAVE_REGCOMP_LIBC)
      CMAKE_PUSH_CHECK_STATE()	# Save the state of the variables
      FIND_LIBRARY(REGEX_LIBRARY regex)
      IF(REGEX_LIBRARY)
        SET(CMAKE_REQUIRED_LIBRARIES ${REGEX_LIBRARY})
        CHECK_FUNCTION_EXISTS_GLIBC(regcomp HAVE_REGCOMP_LIBREGEX)
        IF(HAVE_REGCOMP_LIBREGEX)
          LIST(APPEND ADDITIONAL_LIBS ${REGEX_LIBRARY})
          #
          # If regex.h is not found, retry looking for regex.h at
          # REGEX_INCLUDE_DIR
          #
          IF(NOT HAVE_REGEX_H)
            UNSET(HAVE_REGEX_H CACHE)
            INCLUDE_DIRECTORIES(${REGEX_INCLUDE_DIR})
            SET(CMAKE_REQUIRED_INCLUDES ${REGEX_INCLUDE_DIR})
            LA_CHECK_INCLUDE_FILE("regex.h" HAVE_REGEX_H)
          ENDIF(NOT HAVE_REGEX_H)
          # Test if a macro is needed for the library.
          TRY_MACRO_FOR_LIBRARY(
            "${REGEX_INCLUDE_DIR}" "${REGEX_LIBRARY}"
            COMPILES
            "#include <stddef.h>\n#include <regex.h>\nint main() {regex_t r;return regcomp(&r, \"\", 0);}"
            "USE_REGEX_DLL;USE_REGEX_STATIC")
          IF(USE_REGEX_DLL)
            ADD_DEFINITIONS(-DUSE_REGEX_DLL)
          ELSEIF(USE_REGEX_STATIC)
            ADD_DEFINITIONS(-DUSE_REGEX_STATIC)
          ENDIF(USE_REGEX_DLL)
        ENDIF(HAVE_REGCOMP_LIBREGEX)
      ENDIF(REGEX_LIBRARY)
      CMAKE_POP_CHECK_STATE()	# Restore the state of the variables
    ENDIF(NOT HAVE_REGCOMP_LIBC)
  ENDIF(REGEX_INCLUDE_DIR)
  IF(HAVE_REGCOMP_LIBC OR HAVE_REGCOMP_LIBREGEX)
    SET(FOUND_POSIX_REGEX_LIB 1)
  ENDIF(HAVE_REGCOMP_LIBC OR HAVE_REGCOMP_LIBREGEX)
ENDIF(POSIX_REGEX_LIB MATCHES "^(AUTO|LIBC|LIBREGEX)$")

IF(NOT FOUND_POSIX_REGEX_LIB AND POSIX_REGEX_LIB MATCHES "^(AUTO|LIBPCREPOSIX)$")
  #
  # If requested, try finding library for PCREPOSIX
  #
  IF(ENABLE_LibGCC)
    FIND_PACKAGE(LibGCC)
  ELSE()
    SET(LIBGCC_FOUND FALSE) # Override cached value
  ENDIF()
  IF(ENABLE_PCREPOSIX)
    FIND_PACKAGE(PCREPOSIX)
  ELSE()
    SET(PCREPOSIX_FOUND FALSE) # Override cached value
  ENDIF()
  IF(PCREPOSIX_FOUND)
    INCLUDE_DIRECTORIES(${PCRE_INCLUDE_DIR})
    LIST(APPEND ADDITIONAL_LIBS ${PCREPOSIX_LIBRARIES})
    # Test if a macro is needed for the library.
    TRY_MACRO_FOR_LIBRARY(
      "${PCRE_INCLUDE_DIR}" "${PCREPOSIX_LIBRARIES}"
      COMPILES
      "#include <pcreposix.h>\nint main() {regex_t r;return regcomp(&r, \"\", 0);}"
      "WITHOUT_PCRE_STATIC;PCRE_STATIC")
    IF(NOT WITHOUT_PCRE_STATIC AND PCRE_STATIC)
      ADD_DEFINITIONS(-DPCRE_STATIC)
	ELSEIF(NOT WITHOUT_PCRE_STATIC AND NOT PCRE_STATIC AND PCRE_FOUND)
	  # Determine if pcre static libraries are to be used.
      LIST(APPEND ADDITIONAL_LIBS ${PCRE_LIBRARIES})
      SET(TMP_LIBRARIES ${PCREPOSIX_LIBRARIES} ${PCRE_LIBRARIES})
      MESSAGE(STATUS "trying again with -lpcre included")
      TRY_MACRO_FOR_LIBRARY(
        "${PCRE_INCLUDE_DIR}" "${TMP_LIBRARIES}"
        COMPILES
        "#include <pcreposix.h>\nint main() {regex_t r;return regcomp(&r, \"\", 0);}"
        "WITHOUT_PCRE_STATIC;PCRE_STATIC")
      IF(NOT WITHOUT_PCRE_STATIC AND PCRE_STATIC)
        ADD_DEFINITIONS(-DPCRE_STATIC)
      ELSEIF(NOT WITHOUT_PCRE_STATIC AND NOT PCRE_STATIC AND MSVC AND LIBGCC_FOUND)
        # When doing a Visual Studio build using pcre static libraries
        # built using the mingw toolchain, -lgcc is needed to resolve
        # ___chkstk_ms.
        MESSAGE(STATUS "Visual Studio build detected, trying again with -lgcc included")
        LIST(APPEND ADDITIONAL_LIBS ${LIBGCC_LIBRARIES})
        SET(TMP_LIBRARIES ${PCREPOSIX_LIBRARIES} ${PCRE_LIBRARIES} ${LIBGCC_LIBRARIES})
          TRY_MACRO_FOR_LIBRARY(
            "${PCRE_INCLUDE_DIR}" "${TMP_LIBRARIES}"
            COMPILES
            "#include <pcreposix.h>\nint main() {regex_t r;return regcomp(&r, \"\", 0);}"
            "WITHOUT_PCRE_STATIC;PCRE_STATIC")
          IF(NOT WITHOUT_PCRE_STATIC AND PCRE_STATIC)
            ADD_DEFINITIONS(-DPCRE_STATIC)
          ENDIF(NOT WITHOUT_PCRE_STATIC AND PCRE_STATIC)
      ENDIF(NOT WITHOUT_PCRE_STATIC AND PCRE_STATIC)
    ENDIF(NOT WITHOUT_PCRE_STATIC AND PCRE_STATIC)
  ENDIF(PCREPOSIX_FOUND)
  MARK_AS_ADVANCED(CLEAR PCRE_INCLUDE_DIR)
  MARK_AS_ADVANCED(CLEAR PCREPOSIX_LIBRARIES)
  MARK_AS_ADVANCED(CLEAR PCRE_LIBRARIES)
  MARK_AS_ADVANCED(CLEAR LIBGCC_LIBRARIES)
ENDIF(NOT FOUND_POSIX_REGEX_LIB AND POSIX_REGEX_LIB MATCHES "^(AUTO|LIBPCREPOSIX)$")

#
# Check functions
#
CMAKE_PUSH_CHECK_STATE()	# Save the state of the variables
IF ("CMAKE_C_COMPILER_ID" MATCHES "^GNU$")
  #
  # During checking functions, we should use -fno-builtin to avoid the
  # failure of function detection which failure is an error "conflicting
  # types for built-in function" caused by using -Werror option.
  #
  SET(CMAKE_REQUIRED_FLAGS "${CMAKE_REQUIRED_FLAGS} -fno-builtin")
ENDIF ("CMAKE_C_COMPILER_ID" MATCHES "^GNU$")
CHECK_SYMBOL_EXISTS(_CrtSetReportMode "crtdbg.h" HAVE__CrtSetReportMode)
CHECK_FUNCTION_EXISTS_GLIBC(chflags HAVE_CHFLAGS)
CHECK_FUNCTION_EXISTS_GLIBC(chown HAVE_CHOWN)
CHECK_FUNCTION_EXISTS_GLIBC(chroot HAVE_CHROOT)
CHECK_FUNCTION_EXISTS_GLIBC(ctime_r HAVE_CTIME_R)
CHECK_FUNCTION_EXISTS_GLIBC(dirfd HAVE_DIRFD)
CHECK_FUNCTION_EXISTS_GLIBC(fchdir HAVE_FCHDIR)
CHECK_FUNCTION_EXISTS_GLIBC(fchflags HAVE_FCHFLAGS)
CHECK_FUNCTION_EXISTS_GLIBC(fchmod HAVE_FCHMOD)
CHECK_FUNCTION_EXISTS_GLIBC(fchown HAVE_FCHOWN)
CHECK_FUNCTION_EXISTS_GLIBC(fcntl HAVE_FCNTL)
CHECK_FUNCTION_EXISTS_GLIBC(fdopendir HAVE_FDOPENDIR)
CHECK_FUNCTION_EXISTS_GLIBC(fork HAVE_FORK)
CHECK_FUNCTION_EXISTS_GLIBC(fstat HAVE_FSTAT)
CHECK_FUNCTION_EXISTS_GLIBC(fstatat HAVE_FSTATAT)
CHECK_FUNCTION_EXISTS_GLIBC(fstatfs HAVE_FSTATFS)
CHECK_FUNCTION_EXISTS_GLIBC(fstatvfs HAVE_FSTATVFS)
CHECK_FUNCTION_EXISTS_GLIBC(ftruncate HAVE_FTRUNCATE)
CHECK_FUNCTION_EXISTS_GLIBC(futimens HAVE_FUTIMENS)
CHECK_FUNCTION_EXISTS_GLIBC(futimes HAVE_FUTIMES)
CHECK_FUNCTION_EXISTS_GLIBC(futimesat HAVE_FUTIMESAT)
CHECK_FUNCTION_EXISTS_GLIBC(geteuid HAVE_GETEUID)
CHECK_FUNCTION_EXISTS_GLIBC(getgrgid_r HAVE_GETGRGID_R)
CHECK_FUNCTION_EXISTS_GLIBC(getgrnam_r HAVE_GETGRNAM_R)
CHECK_FUNCTION_EXISTS_GLIBC(getpwnam_r HAVE_GETPWNAM_R)
CHECK_FUNCTION_EXISTS_GLIBC(getpwuid_r HAVE_GETPWUID_R)
CHECK_FUNCTION_EXISTS_GLIBC(getpid HAVE_GETPID)
CHECK_FUNCTION_EXISTS_GLIBC(getvfsbyname HAVE_GETVFSBYNAME)
CHECK_FUNCTION_EXISTS_GLIBC(gmtime_r HAVE_GMTIME_R)
CHECK_FUNCTION_EXISTS_GLIBC(lchflags HAVE_LCHFLAGS)
CHECK_FUNCTION_EXISTS_GLIBC(lchmod HAVE_LCHMOD)
CHECK_FUNCTION_EXISTS_GLIBC(lchown HAVE_LCHOWN)
CHECK_FUNCTION_EXISTS_GLIBC(link HAVE_LINK)
CHECK_FUNCTION_EXISTS_GLIBC(localtime_r HAVE_LOCALTIME_R)
CHECK_FUNCTION_EXISTS_GLIBC(lstat HAVE_LSTAT)
CHECK_FUNCTION_EXISTS_GLIBC(lutimes HAVE_LUTIMES)
CHECK_FUNCTION_EXISTS_GLIBC(mbrtowc HAVE_MBRTOWC)
CHECK_FUNCTION_EXISTS_GLIBC(memmove HAVE_MEMMOVE)
CHECK_FUNCTION_EXISTS_GLIBC(mkdir HAVE_MKDIR)
CHECK_FUNCTION_EXISTS_GLIBC(mkfifo HAVE_MKFIFO)
CHECK_FUNCTION_EXISTS_GLIBC(mknod HAVE_MKNOD)
CHECK_FUNCTION_EXISTS_GLIBC(mkstemp HAVE_MKSTEMP)
CHECK_FUNCTION_EXISTS_GLIBC(nl_langinfo HAVE_NL_LANGINFO)
CHECK_FUNCTION_EXISTS_GLIBC(openat HAVE_OPENAT)
CHECK_FUNCTION_EXISTS_GLIBC(pipe HAVE_PIPE)
CHECK_FUNCTION_EXISTS_GLIBC(poll HAVE_POLL)
CHECK_FUNCTION_EXISTS_GLIBC(posix_spawnp HAVE_POSIX_SPAWNP)
CHECK_FUNCTION_EXISTS_GLIBC(readlink HAVE_READLINK)
CHECK_FUNCTION_EXISTS_GLIBC(select HAVE_SELECT)
CHECK_FUNCTION_EXISTS_GLIBC(setenv HAVE_SETENV)
CHECK_FUNCTION_EXISTS_GLIBC(setlocale HAVE_SETLOCALE)
CHECK_FUNCTION_EXISTS_GLIBC(sigaction HAVE_SIGACTION)
CHECK_FUNCTION_EXISTS_GLIBC(statfs HAVE_STATFS)
CHECK_FUNCTION_EXISTS_GLIBC(statvfs HAVE_STATVFS)
CHECK_FUNCTION_EXISTS_GLIBC(strchr HAVE_STRCHR)
CHECK_FUNCTION_EXISTS_GLIBC(strdup HAVE_STRDUP)
CHECK_FUNCTION_EXISTS_GLIBC(strerror HAVE_STRERROR)
CHECK_FUNCTION_EXISTS_GLIBC(strncpy_s HAVE_STRNCPY_S)
CHECK_FUNCTION_EXISTS_GLIBC(strrchr HAVE_STRRCHR)
CHECK_FUNCTION_EXISTS_GLIBC(symlink HAVE_SYMLINK)
CHECK_FUNCTION_EXISTS_GLIBC(timegm HAVE_TIMEGM)
CHECK_FUNCTION_EXISTS_GLIBC(tzset HAVE_TZSET)
CHECK_FUNCTION_EXISTS_GLIBC(unsetenv HAVE_UNSETENV)
CHECK_FUNCTION_EXISTS_GLIBC(utime HAVE_UTIME)
CHECK_FUNCTION_EXISTS_GLIBC(utimes HAVE_UTIMES)
CHECK_FUNCTION_EXISTS_GLIBC(utimensat HAVE_UTIMENSAT)
CHECK_FUNCTION_EXISTS_GLIBC(vfork HAVE_VFORK)
CHECK_FUNCTION_EXISTS_GLIBC(wcrtomb HAVE_WCRTOMB)
CHECK_FUNCTION_EXISTS_GLIBC(wcscmp HAVE_WCSCMP)
CHECK_FUNCTION_EXISTS_GLIBC(wcscpy HAVE_WCSCPY)
CHECK_FUNCTION_EXISTS_GLIBC(wcslen HAVE_WCSLEN)
CHECK_FUNCTION_EXISTS_GLIBC(wctomb HAVE_WCTOMB)
CHECK_FUNCTION_EXISTS_GLIBC(_ctime64_s HAVE__CTIME64_S)
CHECK_FUNCTION_EXISTS_GLIBC(_fseeki64 HAVE__FSEEKI64)
CHECK_FUNCTION_EXISTS_GLIBC(_get_timezone HAVE__GET_TIMEZONE)
CHECK_FUNCTION_EXISTS_GLIBC(_localtime64_s HAVE__LOCALTIME64_S)
CHECK_FUNCTION_EXISTS_GLIBC(_mkgmtime64 HAVE__MKGMTIME64)

SET(CMAKE_REQUIRED_LIBRARIES "")
CHECK_FUNCTION_EXISTS(cygwin_conv_path HAVE_CYGWIN_CONV_PATH)
CHECK_FUNCTION_EXISTS(fseeko HAVE_FSEEKO)
CHECK_FUNCTION_EXISTS(strerror_r HAVE_STRERROR_R)
CHECK_FUNCTION_EXISTS(strftime HAVE_STRFTIME)
CHECK_FUNCTION_EXISTS(vprintf HAVE_VPRINTF)
CHECK_FUNCTION_EXISTS(wmemcmp HAVE_WMEMCMP)
CHECK_FUNCTION_EXISTS(wmemcpy HAVE_WMEMCPY)

CMAKE_POP_CHECK_STATE()	# Restore the state of the variables

# Make sure we have the POSIX version of readdir_r, not the
# older 2-argument version.
CHECK_C_SOURCE_COMPILES(
  "#include <dirent.h>\nint main() {DIR *d = opendir(\".\"); struct dirent e,*r; return readdir_r(d,&e,&r);}"
  HAVE_READDIR_R)


# Only detect readlinkat() if we also have AT_FDCWD in unistd.h.
# NOTE: linux requires fcntl.h for AT_FDCWD.
CHECK_C_SOURCE_COMPILES(
  "#include <fcntl.h>\n#include <unistd.h>\nint main() {char buf[10]; return readlinkat(AT_FDCWD, \"\", buf, 0);}"
  HAVE_READLINKAT)


# To verify major(), we need to both include the header
# of interest and verify that the result can be linked.
# CHECK_FUNCTION_EXISTS doesn't accept a header argument,
# CHECK_SYMBOL_EXISTS doesn't test linkage.
CHECK_C_SOURCE_COMPILES(
  "#include <sys/mkdev.h>\nint main() { return major(256); }"
  MAJOR_IN_MKDEV)
CHECK_C_SOURCE_COMPILES(
  "#include <sys/sysmacros.h>\nint main() { return major(256); }"
  MAJOR_IN_SYSMACROS)

IF(HAVE_STRERROR_R)
  SET(HAVE_DECL_STRERROR_R 1)
ENDIF(HAVE_STRERROR_R)

#
# Check defines
#
SET(headers "limits.h")
IF(HAVE_STDINT_H)
  LIST(APPEND headers "stdint.h")
ENDIF(HAVE_STDINT_H)
IF(HAVE_INTTYPES_H)
  LIST(APPEND headers "inttypes.h")
ENDIF(HAVE_INTTYPES_H)
CHECK_SYMBOL_EXISTS(EFTYPE           "errno.h"    HAVE_EFTYPE)
CHECK_SYMBOL_EXISTS(EILSEQ           "errno.h"    HAVE_EILSEQ)
CHECK_SYMBOL_EXISTS(D_MD_ORDER       "langinfo.h" HAVE_D_MD_ORDER)
CHECK_SYMBOL_EXISTS(INT64_MAX        "${headers}" HAVE_DECL_INT64_MAX)
CHECK_SYMBOL_EXISTS(INT64_MIN        "${headers}" HAVE_DECL_INT64_MIN)
CHECK_SYMBOL_EXISTS(UINT32_MAX       "${headers}" HAVE_DECL_UINT32_MAX)
CHECK_SYMBOL_EXISTS(UINT64_MAX       "${headers}" HAVE_DECL_UINT64_MAX)
CHECK_SYMBOL_EXISTS(SIZE_MAX         "${headers}" HAVE_DECL_SIZE_MAX)
CHECK_SYMBOL_EXISTS(SSIZE_MAX        "limits.h"   HAVE_DECL_SSIZE_MAX)

#
# Check struct members
#
# Check for tm_gmtoff in struct tm
CHECK_STRUCT_MEMBER("struct tm" tm_gmtoff
    "time.h" HAVE_STRUCT_TM_TM_GMTOFF)
CHECK_STRUCT_MEMBER("struct tm" __tm_gmtoff
    "time.h" HAVE_STRUCT_TM___TM_GMTOFF)

# Check for f_namemax in struct statfs
CHECK_STRUCT_MEMBER("struct statfs" f_namemax
    "sys/param.h;sys/mount.h" HAVE_STRUCT_STATFS_F_NAMEMAX)

# Check for birthtime in struct stat
CHECK_STRUCT_MEMBER("struct stat" st_birthtime
    "sys/types.h;sys/stat.h" HAVE_STRUCT_STAT_ST_BIRTHTIME)

# Check for high-resolution timestamps in struct stat
CHECK_STRUCT_MEMBER("struct stat" st_birthtimespec.tv_nsec
    "sys/types.h;sys/stat.h" HAVE_STRUCT_STAT_ST_BIRTHTIMESPEC_TV_NSEC)
CHECK_STRUCT_MEMBER("struct stat" st_mtimespec.tv_nsec
    "sys/types.h;sys/stat.h" HAVE_STRUCT_STAT_ST_MTIMESPEC_TV_NSEC)
CHECK_STRUCT_MEMBER("struct stat" st_mtim.tv_nsec
    "sys/types.h;sys/stat.h" HAVE_STRUCT_STAT_ST_MTIM_TV_NSEC)
CHECK_STRUCT_MEMBER("struct stat" st_mtime_n
    "sys/types.h;sys/stat.h" HAVE_STRUCT_STAT_ST_MTIME_N)
CHECK_STRUCT_MEMBER("struct stat" st_umtime
    "sys/types.h;sys/stat.h" HAVE_STRUCT_STAT_ST_UMTIME)
CHECK_STRUCT_MEMBER("struct stat" st_mtime_usec
    "sys/types.h;sys/stat.h" HAVE_STRUCT_STAT_ST_MTIME_USEC)
# Check for block size support in struct stat
CHECK_STRUCT_MEMBER("struct stat" st_blksize
    "sys/types.h;sys/stat.h" HAVE_STRUCT_STAT_ST_BLKSIZE)
# Check for st_flags in struct stat (BSD fflags)
CHECK_STRUCT_MEMBER("struct stat" st_flags
    "sys/types.h;sys/stat.h" HAVE_STRUCT_STAT_ST_FLAGS)

IF(HAVE_SYS_STATVFS_H)
  CHECK_STRUCT_MEMBER("struct statvfs" f_iosize
    "sys/types.h;sys/statvfs.h" HAVE_STRUCT_STATVFS_F_IOSIZE)
ENDIF()

#
#
CHECK_STRUCT_MEMBER("struct tm" tm_sec
    "sys/types.h;sys/time.h;time.h" TIME_WITH_SYS_TIME)

#
# Check for integer types
#
#
CHECK_TYPE_SIZE("short" SIZE_OF_SHORT)
CHECK_TYPE_SIZE("int" SIZE_OF_INT)
CHECK_TYPE_SIZE("long" SIZE_OF_LONG)
CHECK_TYPE_SIZE("long long"     SIZE_OF_LONG_LONG)

CHECK_TYPE_SIZE("unsigned short" SIZE_OF_UNSIGNED_SHORT)
CHECK_TYPE_SIZE("unsigned" SIZE_OF_UNSIGNED)
CHECK_TYPE_SIZE("unsigned long" SIZE_OF_UNSIGNED_LONG)
CHECK_TYPE_SIZE("unsigned long long" SIZE_OF_UNSIGNED_LONG_LONG)

CHECK_TYPE_SIZE("__int64" __INT64)
CHECK_TYPE_SIZE("unsigned __int64" UNSIGNED___INT64)

CHECK_TYPE_SIZE(int16_t INT16_T) 
CHECK_TYPE_SIZE(int32_t INT32_T)
CHECK_TYPE_SIZE(int64_t INT64_T)
CHECK_TYPE_SIZE(intmax_t INTMAX_T)
CHECK_TYPE_SIZE(uint8_t UINT8_T) 
CHECK_TYPE_SIZE(uint16_t UINT16_T) 
CHECK_TYPE_SIZE(uint32_t UINT32_T) 
CHECK_TYPE_SIZE(uint64_t UINT64_T)
CHECK_TYPE_SIZE(uintmax_t UINTMAX_T)

CHECK_TYPE_SIZE(dev_t       DEV_T)
IF(NOT HAVE_DEV_T)
  IF(MSVC)
    SET(dev_t "unsigned int")
  ENDIF(MSVC)
ENDIF(NOT HAVE_DEV_T)
#
CHECK_TYPE_SIZE(gid_t       GID_T)
IF(NOT HAVE_GID_T)
  IF(WIN32)
    SET(gid_t "short")
  ELSE(WIN32)
    SET(gid_t "unsigned int")
  ENDIF(WIN32)
ENDIF(NOT HAVE_GID_T)
#
CHECK_TYPE_SIZE(id_t        ID_T)
IF(NOT HAVE_ID_T)
  IF(WIN32)
    SET(id_t "short")
  ELSE(WIN32)
    SET(id_t "unsigned int")
  ENDIF(WIN32)
ENDIF(NOT HAVE_ID_T)
#
CHECK_TYPE_SIZE(mode_t      MODE_T)
IF(NOT HAVE_MODE_T)
  IF(WIN32)
    SET(mode_t "unsigned short")
  ELSE(WIN32)
    SET(mode_t "int")
  ENDIF(WIN32)
ENDIF(NOT HAVE_MODE_T)
#
CHECK_TYPE_SIZE(off_t       OFF_T)
IF(NOT HAVE_OFF_T)
  SET(off_t "__int64")
ENDIF(NOT HAVE_OFF_T)
#
CHECK_TYPE_SIZE(size_t      SIZE_T)
IF(NOT HAVE_SIZE_T)
  IF("${CMAKE_SIZEOF_VOID_P}" EQUAL 8)
    SET(size_t "uint64_t")
  ELSE("${CMAKE_SIZEOF_VOID_P}" EQUAL 8)
    SET(size_t   "uint32_t")
  ENDIF("${CMAKE_SIZEOF_VOID_P}" EQUAL 8)
ENDIF(NOT HAVE_SIZE_T)
#
CHECK_TYPE_SIZE(ssize_t     SSIZE_T)
IF(NOT HAVE_SSIZE_T)
  IF("${CMAKE_SIZEOF_VOID_P}" EQUAL 8)
    SET(ssize_t "int64_t")
  ELSE("${CMAKE_SIZEOF_VOID_P}" EQUAL 8)
    SET(ssize_t "long")
  ENDIF("${CMAKE_SIZEOF_VOID_P}" EQUAL 8)
ENDIF(NOT HAVE_SSIZE_T)
#
CHECK_TYPE_SIZE(uid_t       UID_T)
IF(NOT HAVE_UID_T)
  IF(WIN32)
    SET(uid_t "short")
  ELSE(WIN32)
    SET(uid_t "unsigned int")
  ENDIF(WIN32)
ENDIF(NOT HAVE_UID_T)
#
CHECK_TYPE_SIZE(pid_t       PID_T)
IF(NOT HAVE_PID_T)
  IF(WIN32)
    SET(pid_t "int")
  ELSE(WIN32)
    MESSAGE(FATAL_ERROR "pid_t doesn't exist on this platform?")
  ENDIF(WIN32)
ENDIF(NOT HAVE_PID_T)
#
CHECK_TYPE_SIZE(intptr_t   INTPTR_T)
IF(NOT HAVE_INTPTR_T)
  IF("${CMAKE_SIZEOF_VOID_P}" EQUAL 8)
    SET(intptr_t "int64_t")
  ELSE()
    SET(intptr_t "int32_t")
  ENDIF()
ENDIF(NOT HAVE_INTPTR_T)
#
CHECK_TYPE_SIZE(uintptr_t   UINTPTR_T)
IF(NOT HAVE_UINTPTR_T)
  IF("${CMAKE_SIZEOF_VOID_P}" EQUAL 8)
    SET(uintptr_t "uint64_t")
  ELSE()
    SET(uintptr_t "uint32_t")
  ENDIF()
ENDIF(NOT HAVE_UINTPTR_T)
#
CHECK_TYPE_SIZE(wchar_t     SIZEOF_WCHAR_T)
IF(HAVE_SIZEOF_WCHAR_T)
  SET(HAVE_WCHAR_T 1)
ENDIF(HAVE_SIZEOF_WCHAR_T)
#
# Check if _FILE_OFFSET_BITS macro needed for large files
#
CHECK_FILE_OFFSET_BITS()

#
# Check for Extended Attribute libraries, headers, and functions
#
IF(ENABLE_XATTR)
  LA_CHECK_INCLUDE_FILE(attr/xattr.h     HAVE_ATTR_XATTR_H)
  LA_CHECK_INCLUDE_FILE(sys/xattr.h      HAVE_SYS_XATTR_H)
  LA_CHECK_INCLUDE_FILE(sys/extattr.h      HAVE_SYS_EXTATTR_H)
  CHECK_LIBRARY_EXISTS(attr "setxattr" "" HAVE_LIBATTR)
  IF(HAVE_LIBATTR)
    SET(CMAKE_REQUIRED_LIBRARIES "attr")
  ENDIF(HAVE_LIBATTR)
  CHECK_SYMBOL_EXISTS(EXTATTR_NAMESPACE_USER "sys/types.h;sys/extattr.h" HAVE_DECL_EXTATTR_NAMESPACE_USER)
  CHECK_FUNCTION_EXISTS_GLIBC(extattr_get_file HAVE_EXTATTR_GET_FILE)
  CHECK_FUNCTION_EXISTS_GLIBC(extattr_list_file HAVE_EXTATTR_LIST_FILE)
  CHECK_FUNCTION_EXISTS_GLIBC(extattr_set_fd HAVE_EXTATTR_SET_FD)
  CHECK_FUNCTION_EXISTS_GLIBC(extattr_set_file HAVE_EXTATTR_SET_FILE)
  CHECK_FUNCTION_EXISTS_GLIBC(fgetxattr HAVE_FGETXATTR)
  CHECK_FUNCTION_EXISTS_GLIBC(flistxattr HAVE_FLISTXATTR)
  CHECK_FUNCTION_EXISTS_GLIBC(fsetxattr HAVE_FSETXATTR)
  CHECK_FUNCTION_EXISTS_GLIBC(getxattr HAVE_GETXATTR)
  CHECK_FUNCTION_EXISTS_GLIBC(lgetxattr HAVE_LGETXATTR)
  CHECK_FUNCTION_EXISTS_GLIBC(listxattr HAVE_LISTXATTR)
  CHECK_FUNCTION_EXISTS_GLIBC(llistxattr HAVE_LLISTXATTR)
  CHECK_FUNCTION_EXISTS_GLIBC(lsetxattr HAVE_LSETXATTR)
  CHECK_FUNCTION_EXISTS_GLIBC(fgetea HAVE_FGETEA)
  CHECK_FUNCTION_EXISTS_GLIBC(flistea HAVE_FLISTEA)
  CHECK_FUNCTION_EXISTS_GLIBC(fsetea HAVE_FSETEA)
  CHECK_FUNCTION_EXISTS_GLIBC(getea HAVE_GETEA)
  CHECK_FUNCTION_EXISTS_GLIBC(lgetea HAVE_LGETEA)
  CHECK_FUNCTION_EXISTS_GLIBC(listea HAVE_LISTEA)
  CHECK_FUNCTION_EXISTS_GLIBC(llistea HAVE_LLISTEA)
  CHECK_FUNCTION_EXISTS_GLIBC(lsetea HAVE_LSETEA)
ELSE(ENABLE_XATTR)
  SET(HAVE_ATTR_LIB FALSE)
  SET(HAVE_ATTR_XATTR_H FALSE)
  SET(HAVE_DECL_EXTATTR_NAMESPACE_USER FALSE)
  SET(HAVE_EXTATTR_GET_FILE FALSE)
  SET(HAVE_EXTATTR_LIST_FILE FALSE)
  SET(HAVE_EXTATTR_SET_FD FALSE)
  SET(HAVE_EXTATTR_SET_FILE FALSE)
  SET(HAVE_FGETEA FALSE)
  SET(HAVE_FGETXATTR FALSE)
  SET(HAVE_FLISTEA FALSE)
  SET(HAVE_FLISTXATTR FALSE)
  SET(HAVE_FSETEA FALSE)
  SET(HAVE_FSETXATTR FALSE)
  SET(HAVE_GETEA FALSE)
  SET(HAVE_GETXATTR FALSE)
  SET(HAVE_LGETEA FALSE)
  SET(HAVE_LGETXATTR FALSE)
  SET(HAVE_LISTEA FALSE)
  SET(HAVE_LISTXATTR FALSE)
  SET(HAVE_LLISTEA FALSE)
  SET(HAVE_LLISTXATTR FALSE)
  SET(HAVE_LSETEA FALSE)
  SET(HAVE_LSETXATTR FALSE)
  SET(HAVE_SYS_EXTATTR_H FALSE)
  SET(HAVE_SYS_XATTR_H FALSE)
ENDIF(ENABLE_XATTR)

#
# Check for ACL libraries, headers, and functions
#
# The ACL support in libarchive is written against the POSIX1e draft,
# which was never officially approved and varies quite a bit across
# platforms.  Worse, some systems have completely non-POSIX acl functions,
# which makes the following checks rather more complex than I would like.
#
IF(ENABLE_ACL)
  CHECK_LIBRARY_EXISTS(acl "acl_get_file" "" HAVE_LIBACL)
  IF(HAVE_LIBACL)
    SET(CMAKE_REQUIRED_LIBRARIES "acl")
    FIND_LIBRARY(ACL_LIBRARY NAMES acl)
    LIST(APPEND ADDITIONAL_LIBS ${ACL_LIBRARY})
  ENDIF(HAVE_LIBACL)
  #
  CHECK_FUNCTION_EXISTS_GLIBC(acl_create_entry HAVE_ACL_CREATE_ENTRY)
  CHECK_FUNCTION_EXISTS_GLIBC(acl_init HAVE_ACL_INIT)
  CHECK_FUNCTION_EXISTS_GLIBC(acl_set_fd HAVE_ACL_SET_FD)
  CHECK_FUNCTION_EXISTS_GLIBC(acl_set_fd_np HAVE_ACL_SET_FD_NP)
  CHECK_FUNCTION_EXISTS_GLIBC(acl_set_file HAVE_ACL_SET_FILE)
  CHECK_TYPE_EXISTS(acl_permset_t "${INCLUDES}"    HAVE_ACL_PERMSET_T)

  # The "acl_get_perm()" function was omitted from the POSIX draft.
  # (It's a pretty obvious oversight; otherwise, there's no way to
  # test for specific permissions in a permset.)  Linux uses the obvious
  # name, FreeBSD adds _np to mark it as "non-Posix extension."
  # Test for both as a double-check that we really have POSIX-style ACL support.
  CHECK_FUNCTION_EXISTS(acl_get_perm HAVE_ACL_GET_PERM)
  CHECK_FUNCTION_EXISTS(acl_get_perm_np HAVE_ACL_GET_PERM_NP)
  CHECK_FUNCTION_EXISTS(acl_get_link HAVE_ACL_GET_LINK)
  CHECK_FUNCTION_EXISTS(acl_get_link_np HAVE_ACL_GET_LINK_NP)
  CHECK_FUNCTION_EXISTS(acl_is_trivial_np HAVE_ACL_IS_TRIVIAL_NP)
  CHECK_FUNCTION_EXISTS(acl_set_link_np HAVE_ACL_SET_LINK_NP)

  # MacOS has an acl.h that isn't POSIX.  It can be detected by
  # checking for ACL_USER
  CHECK_SYMBOL_EXISTS(ACL_USER "${INCLUDES}" HAVE_ACL_USER)
ELSE(ENABLE_ACL)
  # If someone runs cmake, then disables ACL support, we need
  # to forcibly override the cached values for these.
  SET(HAVE_ACL_CREATE_ENTRY FALSE)
  SET(HAVE_ACL_GET_LINK FALSE)
  SET(HAVE_ACL_GET_LINK_NP FALSE)
  SET(HAVE_ACL_GET_PERM FALSE)
  SET(HAVE_ACL_GET_PERM_NP FALSE)
  SET(HAVE_ACL_INIT FALSE)
  SET(HAVE_ACL_LIB FALSE)
  SET(HAVE_ACL_PERMSET_T FALSE)
  SET(HAVE_ACL_SET_FD FALSE)
  SET(HAVE_ACL_SET_FD_NP FALSE)
  SET(HAVE_ACL_SET_FILE FALSE)
  SET(HAVE_ACL_USER FALSE)
ENDIF(ENABLE_ACL)

#
# Check MD5/RMD160/SHA support
# NOTE: Crypto checks must be run last before generating config.h
#
CHECK_CRYPTO("MD5;RMD160;SHA1;SHA256;SHA384;SHA512" LIBC)
CHECK_CRYPTO("SHA256;SHA384;SHA512" LIBC2)
CHECK_CRYPTO("SHA256;SHA384;SHA512" LIBC3)
CHECK_CRYPTO("MD5;SHA1;SHA256;SHA384;SHA512" LIBSYSTEM)
CHECK_CRYPTO("MD5;RMD160;SHA1;SHA256;SHA384;SHA512" NETTLE)
CHECK_CRYPTO("MD5;RMD160;SHA1;SHA256;SHA384;SHA512" OPENSSL)

# Libmd has to be probed after OpenSSL.
CHECK_CRYPTO("MD5;RMD160;SHA1;SHA256;SHA512" LIBMD)

CHECK_CRYPTO_WIN("MD5;SHA1;SHA256;SHA384;SHA512")

# Generate "config.h" from "build/cmake/config.h.in"
CONFIGURE_FILE(${CMAKE_CURRENT_SOURCE_DIR}/build/cmake/config.h.in
	${CMAKE_CURRENT_BINARY_DIR}/config.h)
INCLUDE_DIRECTORIES(BEFORE ${CMAKE_CURRENT_BINARY_DIR})
ADD_DEFINITIONS(-DHAVE_CONFIG_H)

#
# Register installation of PDF documents.
#
IF(WIN32 AND NOT CYGWIN)
  #
  # On Windows platform, It's better that we install PDF documents
  # on one's computer.
  # These PDF documents are available in the release package.
  #
  IF(EXISTS ${CMAKE_CURRENT_SOURCE_DIR}/doc/pdf)
    INSTALL(DIRECTORY ${CMAKE_CURRENT_SOURCE_DIR}/doc/pdf
            DESTINATION share/man
            FILES_MATCHING PATTERN "*.pdf"
    )
  ENDIF(EXISTS ${CMAKE_CURRENT_SOURCE_DIR}/doc/pdf)
ENDIF(WIN32 AND NOT CYGWIN)
#
#
#
INCLUDE_DIRECTORIES(BEFORE ${CMAKE_CURRENT_SOURCE_DIR}/libarchive)
#
IF(MSVC)
  ADD_DEFINITIONS(-D_CRT_SECURE_NO_DEPRECATE)
ENDIF(MSVC)

IF(ENABLE_TEST)
  ADD_CUSTOM_TARGET(run_all_tests)
ENDIF(ENABLE_TEST)

add_subdirectory(libarchive)
add_subdirectory(tar)
add_subdirectory(cpio)<|MERGE_RESOLUTION|>--- conflicted
+++ resolved
@@ -158,11 +158,8 @@
 OPTION(ENABLE_ACL "Enable ACL support" ON)
 OPTION(ENABLE_ICONV "Enable iconv support" ON)
 OPTION(ENABLE_TEST "Enable unit and regression tests" ON)
-<<<<<<< HEAD
-
-=======
 OPTION(ENABLE_COVERAGE "Enable code coverage (GCC only, automatically sets ENABLE_TEST to ON)" FALSE)
->>>>>>> b498ea51
+
 SET(POSIX_REGEX_LIB "AUTO" CACHE STRING "Choose what library should provide POSIX regular expression support")
 SET(ENABLE_SAFESEH "AUTO" CACHE STRING "Enable use of /SAFESEH linker flag (MSVC only)")
 SET(WINDOWS_VERSION "" CACHE STRING "Set Windows version to use (Windows only)")
