--- conflicted
+++ resolved
@@ -495,21 +495,8 @@
 
 /* Convenience functions used by filter implementations. */
 
-<<<<<<< HEAD
-static uint32_t read_filter_data(struct rar5* rar, uint32_t offset) {
-    return archive_le32dec(&rar->cstate.window_buf[offset]);
-}
-
-static void write_filter_data(struct rar5* rar, uint32_t offset,
-        uint32_t value)
-{
-    archive_le32enc(&rar->cstate.filtered_buf[offset], value);
-}
 
 static void circular_memcpy(uint8_t* dst, uint8_t* window, const uint64_t mask,
-=======
-static void circular_memcpy(uint8_t* dst, uint8_t* window, const int mask,
->>>>>>> 8f83c552
         int64_t start, int64_t end)
 {
     if((start & mask) > (end & mask)) {
