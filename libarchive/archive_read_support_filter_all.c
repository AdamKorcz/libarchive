--- conflicted
+++ resolved
@@ -71,13 +71,10 @@
 	archive_read_support_filter_grzip(a);
 	/* Lz4 falls back to "lz4 -d" command-line program. */
 	archive_read_support_filter_lz4(a);
-<<<<<<< HEAD
 	/* Zstd falls back to "zstd -d" command-line program. */
 	archive_read_support_filter_zstd(a);
-=======
 	/* Android Backup doesn't have a fallback */
 	archive_read_support_filter_ab(a);
->>>>>>> fbdc5f58
 
 	/* Note: We always return ARCHIVE_OK here, even if some of the
 	 * above return ARCHIVE_WARN.  The intent here is to enable
