/*-
 * Copyright (c) 2008 Anselm Strauss
 * Copyright (c) 2009 Joerg Sonnenberger
 * Copyright (c) 2011-2012,2014 Michihiro NAKAJIMA
 * All rights reserved.
 *
 * Redistribution and use in source and binary forms, with or without
 * modification, are permitted provided that the following conditions
 * are met:
 * 1. Redistributions of source code must retain the above copyright
 *    notice, this list of conditions and the following disclaimer.
 * 2. Redistributions in binary form must reproduce the above copyright
 *    notice, this list of conditions and the following disclaimer in the
 *    documentation and/or other materials provided with the distribution.
 *
 * THIS SOFTWARE IS PROVIDED BY THE AUTHOR(S) ``AS IS'' AND ANY EXPRESS OR
 * IMPLIED WARRANTIES, INCLUDING, BUT NOT LIMITED TO, THE IMPLIED WARRANTIES
 * OF MERCHANTABILITY AND FITNESS FOR A PARTICULAR PURPOSE ARE DISCLAIMED.
 * IN NO EVENT SHALL THE AUTHOR(S) BE LIABLE FOR ANY DIRECT, INDIRECT,
 * INCIDENTAL, SPECIAL, EXEMPLARY, OR CONSEQUENTIAL DAMAGES (INCLUDING, BUT
 * NOT LIMITED TO, PROCUREMENT OF SUBSTITUTE GOODS OR SERVICES; LOSS OF USE,
 * DATA, OR PROFITS; OR BUSINESS INTERRUPTION) HOWEVER CAUSED AND ON ANY
 * THEORY OF LIABILITY, WHETHER IN CONTRACT, STRICT LIABILITY, OR TORT
 * (INCLUDING NEGLIGENCE OR OTHERWISE) ARISING IN ANY WAY OUT OF THE USE OF
 * THIS SOFTWARE, EVEN IF ADVISED OF THE POSSIBILITY OF SUCH DAMAGE.
 */

/*
 * Development supported by Google Summer of Code 2008.
 */

#include "archive_platform.h"
__FBSDID("$FreeBSD: head/lib/libarchive/archive_write_set_format_zip.c 201168 2009-12-29 06:15:32Z kientzle $");

#ifdef HAVE_ERRNO_H
#include <errno.h>
#endif
#ifdef HAVE_LANGINFO_H
#include <langinfo.h>
#endif
#ifdef HAVE_STDLIB_H
#include <stdlib.h>
#endif
#ifdef HAVE_STRING_H
#include <string.h>
#endif
#ifdef HAVE_ZLIB_H
#include <zlib.h>
#endif

#include "archive.h"
#include "archive_cryptor_private.h"
#include "archive_endian.h"
#include "archive_entry.h"
#include "archive_entry_locale.h"
#include "archive_hmac_private.h"
#include "archive_private.h"
#include "archive_random_private.h"
#include "archive_write_private.h"

#ifndef HAVE_ZLIB_H
#include "archive_crc32.h"
#endif

#define ZIP_ENTRY_FLAG_ENCRYPTED	(1<<0)
#define ZIP_ENTRY_FLAG_LENGTH_AT_END	(1<<3)
#define ZIP_ENTRY_FLAG_UTF8_NAME	(1 << 11)

enum compression {
	COMPRESSION_UNSPECIFIED = -1,
	COMPRESSION_STORE = 0,
	COMPRESSION_DEFLATE = 8
};

#ifdef HAVE_ZLIB_H
#define COMPRESSION_DEFAULT	COMPRESSION_DEFLATE
#else
#define COMPRESSION_DEFAULT	COMPRESSION_STORE
#endif

enum encryption {
	ENCRYPTION_NONE	= 0,
	ENCRYPTION_TRADITIONAL, /* Traditional PKWARE encryption. */
	ENCRYPTION_WINZIP_AES128, /* WinZIP AES-128 encryption. */
	ENCRYPTION_WINZIP_AES256, /* WinZIP AES-256 encryption. */
};

#define TRAD_HEADER_SIZE	12
/*
 * See "WinZip - AES Encryption Information"
 *     http://www.winzip.com/aes_info.htm
 */
/* Value used in compression method. */
#define WINZIP_AES_ENCRYPTION	99
/* A WinZip AES header size which is stored at the beginning of
 * file contents. */
#define WINZIP_AES128_HEADER_SIZE	(8 + 2)
#define WINZIP_AES256_HEADER_SIZE	(16 + 2)
/* AES vendor version. */
#define AES_VENDOR_AE_1 0x0001
#define AES_VENDOR_AE_2 0x0002
/* Authentication code size. */
#define AUTH_CODE_SIZE		10
/**/
#define MAX_DERIVED_KEY_BUF_SIZE (AES_MAX_KEY_SIZE * 2 + 2)

struct cd_segment {
	struct cd_segment *next;
	size_t buff_size;
	unsigned char *buff;
	unsigned char *p;
};

struct trad_enc_ctx {
	uint32_t keys[3];
};

struct zip {

	int64_t entry_offset;
	int64_t entry_compressed_size;
	int64_t entry_uncompressed_size;
	int64_t entry_compressed_written;
	int64_t entry_uncompressed_written;
	int64_t entry_uncompressed_limit;
	struct archive_entry *entry;
	uint32_t entry_crc32;
	enum compression entry_compression;
	enum encryption  entry_encryption;
	int entry_flags;
	int entry_uses_zip64;
	int experiments;
	struct trad_enc_ctx tctx;
	char tctx_valid;
	unsigned char trad_chkdat;
	unsigned aes_vendor;
	archive_crypto_ctx cctx;
	char cctx_valid;
	archive_hmac_sha1_ctx hctx;
	char hctx_valid;

	unsigned char *file_header;
	size_t file_header_extra_offset;
	unsigned long (*crc32func)(unsigned long crc, const void *buff, size_t len);

	struct cd_segment *central_directory;
	struct cd_segment *central_directory_last;
	size_t central_directory_bytes;
	size_t central_directory_entries;

	int64_t written_bytes; /* Overall position in file. */

	struct archive_string_conv *opt_sconv;
	struct archive_string_conv *sconv_default;
	enum compression requested_compression;
	int init_default_conversion;
	enum encryption  encryption_type;

#define ZIP_FLAG_AVOID_ZIP64 1
#define ZIP_FLAG_FORCE_ZIP64 2
#define ZIP_FLAG_EXPERIMENT_xl 4
	int flags;

#ifdef HAVE_ZLIB_H
	z_stream stream;
#endif
	size_t len_buf;
	unsigned char *buf;
};

/* Don't call this min or MIN, since those are already defined
   on lots of platforms (but not all). */
#define zipmin(a, b) ((a) > (b) ? (b) : (a))

static ssize_t archive_write_zip_data(struct archive_write *,
		   const void *buff, size_t s);
static int archive_write_zip_close(struct archive_write *);
static int archive_write_zip_free(struct archive_write *);
static int archive_write_zip_finish_entry(struct archive_write *);
static int archive_write_zip_header(struct archive_write *,
	      struct archive_entry *);
static int archive_write_zip_options(struct archive_write *,
	      const char *, const char *);
static unsigned int dos_time(const time_t);
static size_t path_length(struct archive_entry *);
static int write_path(struct archive_entry *, struct archive_write *);
static void copy_path(struct archive_entry *, unsigned char *);
static struct archive_string_conv *get_sconv(struct archive_write *, struct zip *);
static int trad_enc_init(struct trad_enc_ctx *, const char *, size_t);
static unsigned trad_enc_encrypt_update(struct trad_enc_ctx *, const uint8_t *,
    size_t, uint8_t *, size_t);
static int init_traditional_pkware_encryption(struct archive_write *);
static int is_traditional_pkware_encryption_supported(void);
static int init_winzip_aes_encryption(struct archive_write *);
static int is_winzip_aes_encryption_supported(int encryption);

static unsigned char *
cd_alloc(struct zip *zip, size_t length)
{
	unsigned char *p;

	if (zip->central_directory == NULL
	    || (zip->central_directory_last->p + length
		> zip->central_directory_last->buff + zip->central_directory_last->buff_size)) {
		struct cd_segment *segment = calloc(1, sizeof(*segment));
		if (segment == NULL)
			return NULL;
		segment->buff_size = 64 * 1024;
		segment->buff = malloc(segment->buff_size);
		if (segment->buff == NULL) {
			free(segment);
			return NULL;
		}
		segment->p = segment->buff;

		if (zip->central_directory == NULL) {
			zip->central_directory
			    = zip->central_directory_last
			    = segment;
		} else {
			zip->central_directory_last->next = segment;
			zip->central_directory_last = segment;
		}
	}

	p = zip->central_directory_last->p;
	zip->central_directory_last->p += length;
	zip->central_directory_bytes += length;
	return (p);
}

static unsigned long
real_crc32(unsigned long crc, const void *buff, size_t len)
{
	return crc32(crc, buff, (unsigned int)len);
}

static unsigned long
fake_crc32(unsigned long crc, const void *buff, size_t len)
{
	(void)crc; /* UNUSED */
	(void)buff; /* UNUSED */
	(void)len; /* UNUSED */
	return 0;
}

static int
archive_write_zip_options(struct archive_write *a, const char *key,
    const char *val)
{
	struct zip *zip = a->format_data;
	int ret = ARCHIVE_FAILED;

	if (strcmp(key, "compression") == 0) {
		/*
		 * Set compression to use on all future entries.
		 * This only affects regular files.
		 */
		if (val == NULL || val[0] == 0) {
			archive_set_error(&a->archive, ARCHIVE_ERRNO_MISC,
			    "%s: compression option needs a compression name",
			    a->format_name);
		} else if (strcmp(val, "deflate") == 0) {
#ifdef HAVE_ZLIB_H
			zip->requested_compression = COMPRESSION_DEFLATE;
			ret = ARCHIVE_OK;
#else
			archive_set_error(&a->archive, ARCHIVE_ERRNO_MISC,
			    "deflate compression not supported");
#endif
		} else if (strcmp(val, "store") == 0) {
			zip->requested_compression = COMPRESSION_STORE;
			ret = ARCHIVE_OK;
		}
		return (ret);
<<<<<<< HEAD
	} else if (strcmp(key, "encryption") == 0) {
		if (val == NULL) {
			zip->encryption_type = ENCRYPTION_NONE;
			ret = ARCHIVE_OK;
		} else if (val[0] == '1' || strcmp(val, "traditional") == 0
		    || strcmp(val, "zipcrypt") == 0
		    || strcmp(val, "ZipCrypt") == 0) {
			if (is_traditional_pkware_encryption_supported()) {
				zip->encryption_type = ENCRYPTION_TRADITIONAL;
				ret = ARCHIVE_OK;
			} else {
				archive_set_error(&a->archive,
				    ARCHIVE_ERRNO_MISC,
				    "encryption not supported");
			}
		} else if (strcmp(val, "aes128") == 0) {
			if (is_winzip_aes_encryption_supported(
			    ENCRYPTION_WINZIP_AES128)) {
				zip->encryption_type = ENCRYPTION_WINZIP_AES128;
				ret = ARCHIVE_OK;
			} else {
				archive_set_error(&a->archive,
				    ARCHIVE_ERRNO_MISC,
				    "encryption not supported");
			}
		} else if (strcmp(val, "aes256") == 0) {
			if (is_winzip_aes_encryption_supported(
			    ENCRYPTION_WINZIP_AES256)) {
				zip->encryption_type = ENCRYPTION_WINZIP_AES256;
				ret = ARCHIVE_OK;
			} else {
				archive_set_error(&a->archive,
				    ARCHIVE_ERRNO_MISC,
				    "encryption not supported");
			}
		} else {
			archive_set_error(&a->archive, ARCHIVE_ERRNO_MISC,
			    "%s: unknown encryption '%s'",
			    a->format_name, val);
		}
		return (ret);
=======
	} else if (strcmp(key, "compression-level") == 0) {
		if (val == NULL || !(val[0] >= '0' && val[0] <= '9') || val[1] != '\0') {
			return ARCHIVE_WARN;
		}

		if (val[0] == '0') {
			zip->requested_compression = COMPRESSION_STORE;
			return ARCHIVE_OK;
		}

#ifdef HAVE_ZLIB_H
		zip->requested_compression = val[0] - '0';
		return ARCHIVE_OK;
#else
		archive_set_error(&a->archive, ARCHIVE_ERRNO_MISC,
		    "deflate compression not supported");
#endif
>>>>>>> 7064699b
	} else if (strcmp(key, "experimental") == 0) {
		if (val == NULL || val[0] == 0) {
			zip->flags &= ~ ZIP_FLAG_EXPERIMENT_xl;
		} else {
			zip->flags |= ZIP_FLAG_EXPERIMENT_xl;
		}
		return (ARCHIVE_OK);
	} else if (strcmp(key, "fakecrc32") == 0) {
		/*
		 * FOR TESTING ONLY:  disable CRC calculation to speed up
		 * certain complex tests.
		 */
		if (val == NULL || val[0] == 0) {
			zip->crc32func = real_crc32;
		} else {
			zip->crc32func = fake_crc32;
		}
		return (ARCHIVE_OK);
	} else if (strcmp(key, "hdrcharset")  == 0) {
		/*
		 * Set the character set used in translating filenames.
		 */
		if (val == NULL || val[0] == 0) {
			archive_set_error(&a->archive, ARCHIVE_ERRNO_MISC,
			    "%s: hdrcharset option needs a character-set name",
			    a->format_name);
		} else {
			zip->opt_sconv = archive_string_conversion_to_charset(
			    &a->archive, val, 0);
			if (zip->opt_sconv != NULL)
				ret = ARCHIVE_OK;
			else
				ret = ARCHIVE_FATAL;
		}
		return (ret);
	} else if (strcmp(key, "zip64") == 0) {
		/*
		 * Bias decisions about Zip64: force them to be
		 * generated in certain cases where they are not
		 * forbidden or avoid them in certain cases where they
		 * are not strictly required.
		 */
		if (val != NULL && *val != '\0') {
			zip->flags |= ZIP_FLAG_FORCE_ZIP64;
			zip->flags &= ~ZIP_FLAG_AVOID_ZIP64;
		} else {
			zip->flags &= ~ZIP_FLAG_FORCE_ZIP64;
			zip->flags |= ZIP_FLAG_AVOID_ZIP64;
		}
		return (ARCHIVE_OK);
	}

	/* Note: The "warn" return is just to inform the options
	 * supervisor that we didn't handle it.  It will generate
	 * a suitable error if no one used this option. */
	return (ARCHIVE_WARN);
}

int
archive_write_zip_set_compression_deflate(struct archive *_a)
{
	struct archive_write *a = (struct archive_write *)_a;
	int ret = ARCHIVE_FAILED;

	archive_check_magic(_a, ARCHIVE_WRITE_MAGIC,
		ARCHIVE_STATE_NEW | ARCHIVE_STATE_HEADER | ARCHIVE_STATE_DATA,
		"archive_write_zip_set_compression_deflate");
	if (a->archive.archive_format != ARCHIVE_FORMAT_ZIP) {
		archive_set_error(&a->archive, ARCHIVE_ERRNO_MISC,
		"Can only use archive_write_zip_set_compression_deflate"
		" with zip format");
		ret = ARCHIVE_FATAL;
	} else {
#ifdef HAVE_ZLIB_H
		struct zip *zip = a->format_data;
		zip->requested_compression = COMPRESSION_DEFLATE;
		ret = ARCHIVE_OK;
#else
		archive_set_error(&a->archive, ARCHIVE_ERRNO_MISC,
			"deflate compression not supported");
		ret = ARCHIVE_FAILED;
#endif
	}
	return (ret);
}

int
archive_write_zip_set_compression_store(struct archive *_a)
{
	struct archive_write *a = (struct archive_write *)_a;
	struct zip *zip = a->format_data;
	int ret = ARCHIVE_FAILED;

	archive_check_magic(_a, ARCHIVE_WRITE_MAGIC,
		ARCHIVE_STATE_NEW | ARCHIVE_STATE_HEADER | ARCHIVE_STATE_DATA,
		"archive_write_zip_set_compression_deflate");
	if (a->archive.archive_format != ARCHIVE_FORMAT_ZIP) {
		archive_set_error(&a->archive, ARCHIVE_ERRNO_MISC,
			"Can only use archive_write_zip_set_compression_store"
			" with zip format");
		ret = ARCHIVE_FATAL;
	} else {
		zip->requested_compression = COMPRESSION_STORE;
		ret = ARCHIVE_OK;
	}
	return (ret);
}

int
archive_write_set_format_zip(struct archive *_a)
{
	struct archive_write *a = (struct archive_write *)_a;
	struct zip *zip;

	archive_check_magic(_a, ARCHIVE_WRITE_MAGIC,
	    ARCHIVE_STATE_NEW, "archive_write_set_format_zip");

	/* If another format was already registered, unregister it. */
	if (a->format_free != NULL)
		(a->format_free)(a);

	zip = (struct zip *) calloc(1, sizeof(*zip));
	if (zip == NULL) {
		archive_set_error(&a->archive, ENOMEM,
		    "Can't allocate zip data");
		return (ARCHIVE_FATAL);
	}

	/* "Unspecified" lets us choose the appropriate compression. */
	zip->requested_compression = COMPRESSION_UNSPECIFIED;
	zip->crc32func = real_crc32;

	/* A buffer used for both compression and encryption. */
	zip->len_buf = 65536;
	zip->buf = malloc(zip->len_buf);
	if (zip->buf == NULL) {
		free(zip);
		archive_set_error(&a->archive, ENOMEM,
		    "Can't allocate compression buffer");
		return (ARCHIVE_FATAL);
	}

	a->format_data = zip;
	a->format_name = "zip";
	a->format_options = archive_write_zip_options;
	a->format_write_header = archive_write_zip_header;
	a->format_write_data = archive_write_zip_data;
	a->format_finish_entry = archive_write_zip_finish_entry;
	a->format_close = archive_write_zip_close;
	a->format_free = archive_write_zip_free;
	a->archive.archive_format = ARCHIVE_FORMAT_ZIP;
	a->archive.archive_format_name = "ZIP";

	return (ARCHIVE_OK);
}

static int
is_all_ascii(const char *p)
{
	const unsigned char *pp = (const unsigned char *)p;

	while (*pp) {
		if (*pp++ > 127)
			return (0);
	}
	return (1);
}

static int
archive_write_zip_header(struct archive_write *a, struct archive_entry *entry)
{
	unsigned char local_header[32];
	unsigned char local_extra[144];
	struct zip *zip = a->format_data;
	unsigned char *e;
	unsigned char *cd_extra;
	size_t filename_length;
	const char *slink = NULL;
	size_t slink_size = 0;
	struct archive_string_conv *sconv = get_sconv(a, zip);
	int ret, ret2 = ARCHIVE_OK;
	mode_t type;
	int version_needed = 10;

	/* Ignore types of entries that we don't support. */
	type = archive_entry_filetype(entry);
	if (type != AE_IFREG && type != AE_IFDIR && type != AE_IFLNK) {
		archive_set_error(&a->archive, ARCHIVE_ERRNO_MISC,
		    "Filetype not supported");
		return ARCHIVE_FAILED;
	};

	/* If we're not using Zip64, reject large files. */
	if (zip->flags & ZIP_FLAG_AVOID_ZIP64) {
		/* Reject entries over 4GB. */
		if (archive_entry_size_is_set(entry)
		    && (archive_entry_size(entry) > 0xffffffff)) {
			archive_set_error(&a->archive, ARCHIVE_ERRNO_MISC,
			    "Files > 4GB require Zip64 extensions");
			return ARCHIVE_FAILED;
		}
		/* Reject entries if archive is > 4GB. */
		if (zip->written_bytes > 0xffffffff) {
			archive_set_error(&a->archive, ARCHIVE_ERRNO_MISC,
			    "Archives > 4GB require Zip64 extensions");
			return ARCHIVE_FAILED;
		}
	}

	/* Only regular files can have size > 0. */
	if (type != AE_IFREG)
		archive_entry_set_size(entry, 0);


	/* Reset information from last entry. */
	zip->entry_offset = zip->written_bytes;
	zip->entry_uncompressed_limit = INT64_MAX;
	zip->entry_compressed_size = 0;
	zip->entry_uncompressed_size = 0;
	zip->entry_compressed_written = 0;
	zip->entry_uncompressed_written = 0;
	zip->entry_flags = 0;
	zip->entry_uses_zip64 = 0;
	zip->entry_crc32 = zip->crc32func(0, NULL, 0);
	zip->entry_encryption = 0;
	if (zip->entry != NULL) {
		archive_entry_free(zip->entry);
		zip->entry = NULL;
	}

	if (zip->cctx_valid)
		archive_encrypto_aes_ctr_release(&zip->cctx);
	if (zip->hctx_valid)
		archive_hmac_sha1_cleanup(&zip->hctx);
	zip->tctx_valid = zip->cctx_valid = zip->hctx_valid = 0;

	if (type == AE_IFREG
		    &&(!archive_entry_size_is_set(entry)
			|| archive_entry_size(entry) > 0)) {
		switch (zip->encryption_type) {
		case ENCRYPTION_TRADITIONAL:
		case ENCRYPTION_WINZIP_AES128:
		case ENCRYPTION_WINZIP_AES256:
			zip->entry_flags |= ZIP_ENTRY_FLAG_ENCRYPTED;
			zip->entry_encryption = zip->encryption_type;
			break;
		default:
			break;
		}
	}


#if defined(_WIN32) && !defined(__CYGWIN__)
	/* Make sure the path separators in pahtname, hardlink and symlink
	 * are all slash '/', not the Windows path separator '\'. */
	zip->entry = __la_win_entry_in_posix_pathseparator(entry);
	if (zip->entry == entry)
		zip->entry = archive_entry_clone(entry);
#else
	zip->entry = archive_entry_clone(entry);
#endif
	if (zip->entry == NULL) {
		archive_set_error(&a->archive, ENOMEM,
		    "Can't allocate zip header data");
		return (ARCHIVE_FATAL);
	}

	if (sconv != NULL) {
		const char *p;
		size_t len;

		if (archive_entry_pathname_l(entry, &p, &len, sconv) != 0) {
			if (errno == ENOMEM) {
				archive_set_error(&a->archive, ENOMEM,
				    "Can't allocate memory for Pathname");
				return (ARCHIVE_FATAL);
			}
			archive_set_error(&a->archive,
			    ARCHIVE_ERRNO_FILE_FORMAT,
			    "Can't translate Pathname '%s' to %s",
			    archive_entry_pathname(entry),
			    archive_string_conversion_charset_name(sconv));
			ret2 = ARCHIVE_WARN;
		}
		if (len > 0)
			archive_entry_set_pathname(zip->entry, p);

		/*
		 * There is no standard for symlink handling; we convert
		 * it using the same character-set translation that we use
		 * for filename.
		 */
		if (type == AE_IFLNK) {
			if (archive_entry_symlink_l(entry, &p, &len, sconv)) {
				if (errno == ENOMEM) {
					archive_set_error(&a->archive, ENOMEM,
					    "Can't allocate memory "
					    " for Symlink");
					return (ARCHIVE_FATAL);
				}
				/* No error if we can't convert. */
			} else if (len > 0)
				archive_entry_set_symlink(zip->entry, p);
		}
	}

	/* If filename isn't ASCII and we can use UTF-8, set the UTF-8 flag. */
	if (!is_all_ascii(archive_entry_pathname(zip->entry))) {
		if (zip->opt_sconv != NULL) {
			if (strcmp(archive_string_conversion_charset_name(
					zip->opt_sconv), "UTF-8") == 0)
				zip->entry_flags |= ZIP_ENTRY_FLAG_UTF8_NAME;
#if HAVE_NL_LANGINFO
		} else if (strcmp(nl_langinfo(CODESET), "UTF-8") == 0) {
			zip->entry_flags |= ZIP_ENTRY_FLAG_UTF8_NAME;
#endif
		}
	}
	filename_length = path_length(zip->entry);

	/* Determine appropriate compression and size for this entry. */
	if (type == AE_IFLNK) {
		slink = archive_entry_symlink(zip->entry);
		if (slink != NULL)
			slink_size = strlen(slink);
		else
			slink_size = 0;
		zip->entry_uncompressed_limit = slink_size;
		zip->entry_compressed_size = slink_size;
		zip->entry_uncompressed_size = slink_size;
		zip->entry_crc32 = zip->crc32func(zip->entry_crc32,
		    (const unsigned char *)slink, slink_size);
		zip->entry_compression = COMPRESSION_STORE;
		version_needed = 20;
	} else if (type != AE_IFREG) {
		zip->entry_compression = COMPRESSION_STORE;
		zip->entry_uncompressed_limit = 0;
		version_needed = 20;
	} else if (archive_entry_size_is_set(zip->entry)) {
		int64_t size = archive_entry_size(zip->entry);
		int64_t additional_size = 0;

		zip->entry_uncompressed_limit = size;
		zip->entry_compression = zip->requested_compression;
		if (zip->entry_compression == COMPRESSION_UNSPECIFIED) {
			zip->entry_compression = COMPRESSION_DEFAULT;
		}
		if (zip->entry_compression == COMPRESSION_STORE) {
			zip->entry_compressed_size = size;
			zip->entry_uncompressed_size = size;
			version_needed = 10;
		} else {
			zip->entry_uncompressed_size = size;
			version_needed = 20;
		}

		if (zip->entry_flags | ZIP_ENTRY_FLAG_ENCRYPTED) {
			switch (zip->entry_encryption) {
			case ENCRYPTION_TRADITIONAL:
				additional_size = TRAD_HEADER_SIZE;
				version_needed = 20;
				break;
			case ENCRYPTION_WINZIP_AES128:
				additional_size = WINZIP_AES128_HEADER_SIZE
				    + AUTH_CODE_SIZE;
				version_needed = 20;
				break;
			case ENCRYPTION_WINZIP_AES256:
				additional_size = WINZIP_AES256_HEADER_SIZE
				    + AUTH_CODE_SIZE;
				version_needed = 20;
				break;
			default:
				break;
			}
			if (zip->entry_compression == COMPRESSION_STORE)
				zip->entry_compressed_size += additional_size;
		}

		if ((zip->flags & ZIP_FLAG_FORCE_ZIP64) /* User asked. */
		    || (zip->entry_uncompressed_size > 0xffffffffLL)) {
							/* Large entry. */
			zip->entry_uses_zip64 = 1;
			version_needed = 45;
		}

		/* We may know the size, but never the CRC. */
		zip->entry_flags |= ZIP_ENTRY_FLAG_LENGTH_AT_END;
	} else {
		/* Prefer deflate if it's available, because deflate
		 * has a clear end-of-data marker that makes
		 * length-at-end more reliable. */
		zip->entry_compression = COMPRESSION_DEFAULT;
		zip->entry_flags |= ZIP_ENTRY_FLAG_LENGTH_AT_END;
		if ((zip->flags & ZIP_FLAG_AVOID_ZIP64) == 0) {
			zip->entry_uses_zip64 = 1;
			version_needed = 45;
		} else if (zip->entry_compression == COMPRESSION_STORE) {
			version_needed = 10;
		} else {
			version_needed = 20;
		}

		if (zip->entry_flags | ZIP_ENTRY_FLAG_ENCRYPTED) {
			switch (zip->entry_encryption) {
			case ENCRYPTION_TRADITIONAL:
			case ENCRYPTION_WINZIP_AES128:
			case ENCRYPTION_WINZIP_AES256:
				if (version_needed < 20)
					version_needed = 20;
				break;
			default:
				break;
			}
		}
	}

	/* Format the local header. */
	memset(local_header, 0, sizeof(local_header));
	memcpy(local_header, "PK\003\004", 4);
	archive_le16enc(local_header + 4, version_needed);
	archive_le16enc(local_header + 6, zip->entry_flags);
	if (zip->entry_encryption == ENCRYPTION_WINZIP_AES128
	    || zip->entry_encryption == ENCRYPTION_WINZIP_AES256)
		archive_le16enc(local_header + 8, WINZIP_AES_ENCRYPTION);
	else
		archive_le16enc(local_header + 8, zip->entry_compression);
	archive_le32enc(local_header + 10,
		dos_time(archive_entry_mtime(zip->entry)));
	archive_le32enc(local_header + 14, zip->entry_crc32);
	if (zip->entry_uses_zip64) {
		/* Zip64 data in the local header "must" include both
		 * compressed and uncompressed sizes AND those fields
		 * are included only if these are 0xffffffff;
		 * THEREFORE these must be set this way, even if we
		 * know one of them is smaller. */
		archive_le32enc(local_header + 18, 0xffffffffLL);
		archive_le32enc(local_header + 22, 0xffffffffLL);
	} else {
		archive_le32enc(local_header + 18, (uint32_t)zip->entry_compressed_size);
		archive_le32enc(local_header + 22, (uint32_t)zip->entry_uncompressed_size);
	}
	archive_le16enc(local_header + 26, (uint16_t)filename_length);

	if (zip->entry_encryption == ENCRYPTION_TRADITIONAL) {
		if (zip->entry_flags & ZIP_ENTRY_FLAG_LENGTH_AT_END)
			zip->trad_chkdat = local_header[11];
		else
			zip->trad_chkdat = local_header[17];
	}

	/* Format as much of central directory file header as we can: */
	zip->file_header = cd_alloc(zip, 46);
	/* If (zip->file_header == NULL) XXXX */
	++zip->central_directory_entries;
	memset(zip->file_header, 0, 46);
	memcpy(zip->file_header, "PK\001\002", 4);
	/* "Made by PKZip 2.0 on Unix." */
	archive_le16enc(zip->file_header + 4, 3 * 256 + version_needed);
	archive_le16enc(zip->file_header + 6, version_needed);
	archive_le16enc(zip->file_header + 8, zip->entry_flags);
	if (zip->entry_encryption == ENCRYPTION_WINZIP_AES128
	    || zip->entry_encryption == ENCRYPTION_WINZIP_AES256)
		archive_le16enc(zip->file_header + 10, WINZIP_AES_ENCRYPTION);
	else
		archive_le16enc(zip->file_header + 10, zip->entry_compression);
	archive_le32enc(zip->file_header + 12,
		dos_time(archive_entry_mtime(zip->entry)));
	archive_le16enc(zip->file_header + 28, (uint16_t)filename_length);
	/* Following Info-Zip, store mode in the "external attributes" field. */
	archive_le32enc(zip->file_header + 38,
	    archive_entry_mode(zip->entry) << 16);
	e = cd_alloc(zip, filename_length);
	/* If (e == NULL) XXXX */
	copy_path(zip->entry, e);

	/* Format extra data. */
	memset(local_extra, 0, sizeof(local_extra));
	e = local_extra;

	/* First, extra blocks that are the same between
	 * the local file header and the central directory.
	 * We format them once and then duplicate them. */

	/* UT timestamp, length depends on what timestamps are set. */
	memcpy(e, "UT", 2);
	archive_le16enc(e + 2,
	    1
	    + (archive_entry_mtime_is_set(entry) ? 4 : 0)
	    + (archive_entry_atime_is_set(entry) ? 4 : 0)
	    + (archive_entry_ctime_is_set(entry) ? 4 : 0));
	e += 4;
	*e++ =
	    (archive_entry_mtime_is_set(entry) ? 1 : 0)
	    | (archive_entry_atime_is_set(entry) ? 2 : 0)
	    | (archive_entry_ctime_is_set(entry) ? 4 : 0);
	if (archive_entry_mtime_is_set(entry)) {
		archive_le32enc(e, (uint32_t)archive_entry_mtime(entry));
		e += 4;
	}
	if (archive_entry_atime_is_set(entry)) {
		archive_le32enc(e, (uint32_t)archive_entry_atime(entry));
		e += 4;
	}
	if (archive_entry_ctime_is_set(entry)) {
		archive_le32enc(e, (uint32_t)archive_entry_ctime(entry));
		e += 4;
	}

	/* ux Unix extra data, length 11, version 1 */
	/* TODO: If uid < 64k, use 2 bytes, ditto for gid. */
	memcpy(e, "ux\013\000\001", 5);
	e += 5;
	*e++ = 4; /* Length of following UID */
	archive_le32enc(e, (uint32_t)archive_entry_uid(entry));
	e += 4;
	*e++ = 4; /* Length of following GID */
	archive_le32enc(e, (uint32_t)archive_entry_gid(entry));
	e += 4;

	/* AES extra data field: WinZIP AES information, ID=0x9901 */
	if ((zip->entry_flags | ZIP_ENTRY_FLAG_ENCRYPTED)
	    && (zip->entry_encryption == ENCRYPTION_WINZIP_AES128
	        || zip->entry_encryption == ENCRYPTION_WINZIP_AES256)) {

		memcpy(e, "\001\231\007\000\001\000AE", 8);
		/* AES vendoer version AE-2 does not store a CRC.
		 * WinZip 11 uses AE-1, which does store the CRC,
		 * but it does not store the CRC when the file size
		 * is less than 20 bytes. So we simulate what
		 * WinZip 11 does.
		 * NOTE: WinZip 9.0 and 10.0 uses AE-2 by default. */
		if (archive_entry_size_is_set(zip->entry)
		    && archive_entry_size(zip->entry) < 20) {
			archive_le16enc(e+4, AES_VENDOR_AE_2);
			zip->aes_vendor = AES_VENDOR_AE_2;/* no CRC. */
		} else
			zip->aes_vendor = AES_VENDOR_AE_1;
		e += 8;
		/* AES encryption strength. */
		*e++ = (zip->entry_encryption == ENCRYPTION_WINZIP_AES128)?1:3;
		/* Actual compression method. */
		archive_le16enc(e, zip->entry_compression);
		e += 2;
	}

	/* Copy UT ,ux, and AES-extra into central directory as well. */
	zip->file_header_extra_offset = zip->central_directory_bytes;
	cd_extra = cd_alloc(zip, e - local_extra);
	memcpy(cd_extra, local_extra, e - local_extra);

	/*
	 * Following extra blocks vary between local header and
	 * central directory. These are the local header versions.
	 * Central directory versions get formatted in
	 * archive_write_zip_finish_entry() below.
	 */

	/* "[Zip64 entry] in the local header MUST include BOTH
	 * original [uncompressed] and compressed size fields." */
	if (zip->entry_uses_zip64) {
		unsigned char *zip64_start = e;
		memcpy(e, "\001\000\020\000", 4);
		e += 4;
		archive_le64enc(e, zip->entry_uncompressed_size);
		e += 8;
		archive_le64enc(e, zip->entry_compressed_size);
		e += 8;
		archive_le16enc(zip64_start + 2, (uint16_t)(e - (zip64_start + 4)));
	}

	if (zip->flags & ZIP_FLAG_EXPERIMENT_xl) {
		/* Experimental 'xl' extension to improve streaming. */
		unsigned char *external_info = e;
		int included = 7;
		memcpy(e, "xl\000\000", 4); // 0x6c65 + 2-byte length
		e += 4;
		e[0] = included; /* bitmap of included fields */
		e += 1;
		if (included & 1) {
			archive_le16enc(e, /* "Version created by" */
			    3 * 256 + version_needed);
			e += 2;
		}
		if (included & 2) {
			archive_le16enc(e, 0); /* internal file attributes */
			e += 2;
		}
		if (included & 4) {
			archive_le32enc(e,  /* external file attributes */
			    archive_entry_mode(zip->entry) << 16);
			e += 4;
		}
		if (included & 8) {
			// Libarchive does not currently support file comments.
		}
		archive_le16enc(external_info + 2, (uint16_t)(e - (external_info + 4)));
	}

	/* Update local header with size of extra data and write it all out: */
	archive_le16enc(local_header + 28, (uint16_t)(e - local_extra));

	ret = __archive_write_output(a, local_header, 30);
	if (ret != ARCHIVE_OK)
		return (ARCHIVE_FATAL);
	zip->written_bytes += 30;

	ret = write_path(zip->entry, a);
	if (ret <= ARCHIVE_OK)
		return (ARCHIVE_FATAL);
	zip->written_bytes += ret;

	ret = __archive_write_output(a, local_extra, e - local_extra);
	if (ret != ARCHIVE_OK)
		return (ARCHIVE_FATAL);
	zip->written_bytes += e - local_extra;

	/* For symlinks, write the body now. */
	if (slink != NULL) {
		ret = __archive_write_output(a, slink, slink_size);
		if (ret != ARCHIVE_OK)
			return (ARCHIVE_FATAL);
		zip->entry_compressed_written += slink_size;
		zip->entry_uncompressed_written += slink_size;
		zip->written_bytes += slink_size;
	}

#ifdef HAVE_ZLIB_H
	if (zip->entry_compression == COMPRESSION_DEFLATE) {
		zip->stream.zalloc = Z_NULL;
		zip->stream.zfree = Z_NULL;
		zip->stream.opaque = Z_NULL;
		zip->stream.next_out = zip->buf;
		zip->stream.avail_out = (uInt)zip->len_buf;
		if (deflateInit2(&zip->stream, Z_DEFAULT_COMPRESSION,
		    Z_DEFLATED, -15, 8, Z_DEFAULT_STRATEGY) != Z_OK) {
			archive_set_error(&a->archive, ENOMEM,
			    "Can't init deflate compressor");
			return (ARCHIVE_FATAL);
		}
	}
#endif

	return (ret2);
}

static ssize_t
archive_write_zip_data(struct archive_write *a, const void *buff, size_t s)
{
	int ret;
	struct zip *zip = a->format_data;

	if ((int64_t)s > zip->entry_uncompressed_limit)
		s = (size_t)zip->entry_uncompressed_limit;
	zip->entry_uncompressed_written += s;

	if (s == 0) return 0;

	if (zip->entry_flags | ZIP_ENTRY_FLAG_ENCRYPTED) {
		switch (zip->entry_encryption) {
		case ENCRYPTION_TRADITIONAL:
			/* Initialize traditoinal PKWARE encryption context. */
			if (!zip->tctx_valid) {
				ret = init_traditional_pkware_encryption(a);
				if (ret != ARCHIVE_OK)
					return (ret);
				zip->tctx_valid = 1;
			}
			break;
		case ENCRYPTION_WINZIP_AES128:
		case ENCRYPTION_WINZIP_AES256:
			if (!zip->cctx_valid) {
				ret = init_winzip_aes_encryption(a);
				if (ret != ARCHIVE_OK)
					return (ret);
				zip->cctx_valid = zip->hctx_valid = 1;
			}
			break;
		default:
			break;
		}
	}

	switch (zip->entry_compression) {
	case COMPRESSION_STORE:
		if (zip->tctx_valid || zip->cctx_valid) {
			const uint8_t *rb = (const uint8_t *)buff;
			const uint8_t * const re = rb + s;

			while (rb < re) {
				size_t l;

				if (zip->tctx_valid) {
					l = trad_enc_encrypt_update(&zip->tctx,
					    rb, re - rb,
					    zip->buf, zip->len_buf);
				} else {
					l = zip->len_buf;
					ret = archive_encrypto_aes_ctr_update(
					    &zip->cctx,
					    rb, re - rb, zip->buf, &l);
					if (ret < 0) {
						archive_set_error(&a->archive,
						    ARCHIVE_ERRNO_MISC,
						    "Failed to encrypt file");
						return (ARCHIVE_FAILED);
					}
					archive_hmac_sha1_update(&zip->hctx,
					    zip->buf, l);
				}
				ret = __archive_write_output(a, zip->buf, l);
				if (ret != ARCHIVE_OK)
					return (ret);
				zip->entry_compressed_written += l;
				zip->written_bytes += l;
				rb += l;
			}
		} else {
			ret = __archive_write_output(a, buff, s);
			if (ret != ARCHIVE_OK)
				return (ret);
			zip->written_bytes += s;
			zip->entry_compressed_written += s;
		}
		break;
#if HAVE_ZLIB_H
	case COMPRESSION_DEFLATE:
		zip->stream.next_in = (unsigned char*)(uintptr_t)buff;
		zip->stream.avail_in = (uInt)s;
		do {
			ret = deflate(&zip->stream, Z_NO_FLUSH);
			if (ret == Z_STREAM_ERROR)
				return (ARCHIVE_FATAL);
			if (zip->stream.avail_out == 0) {
				if (zip->tctx_valid) {
					trad_enc_encrypt_update(&zip->tctx,
					    zip->buf, zip->len_buf,
					    zip->buf, zip->len_buf);
				} else if (zip->cctx_valid) {
					size_t outl = zip->len_buf;
					ret = archive_encrypto_aes_ctr_update(
					    &zip->cctx,
					    zip->buf, zip->len_buf,
					    zip->buf, &outl);
					if (ret < 0) {
						archive_set_error(&a->archive,
						    ARCHIVE_ERRNO_MISC,
						    "Failed to encrypt file");
						return (ARCHIVE_FAILED);
					}
					archive_hmac_sha1_update(&zip->hctx,
					    zip->buf, zip->len_buf);
				}
				ret = __archive_write_output(a, zip->buf,
					zip->len_buf);
				if (ret != ARCHIVE_OK)
					return (ret);
				zip->entry_compressed_written += zip->len_buf;
				zip->written_bytes += zip->len_buf;
				zip->stream.next_out = zip->buf;
				zip->stream.avail_out = (uInt)zip->len_buf;
			}
		} while (zip->stream.avail_in != 0);
		break;
#endif

	default:
		archive_set_error(&a->archive, ARCHIVE_ERRNO_MISC,
		    "Invalid ZIP compression type");
		return ARCHIVE_FATAL;
	}

	zip->entry_uncompressed_limit -= s;
	if (!zip->cctx_valid || zip->aes_vendor != AES_VENDOR_AE_2)
		zip->entry_crc32 =
		    zip->crc32func(zip->entry_crc32, buff, (unsigned)s);
	return (s);

}

static int
archive_write_zip_finish_entry(struct archive_write *a)
{
	struct zip *zip = a->format_data;
	int ret;

#if HAVE_ZLIB_H
	if (zip->entry_compression == COMPRESSION_DEFLATE) {
		for (;;) {
			size_t remainder;

			ret = deflate(&zip->stream, Z_FINISH);
			if (ret == Z_STREAM_ERROR)
				return (ARCHIVE_FATAL);
			remainder = zip->len_buf - zip->stream.avail_out;
			if (zip->tctx_valid) {
				trad_enc_encrypt_update(&zip->tctx,
				    zip->buf, remainder, zip->buf, remainder);
			} else if (zip->cctx_valid) {
				size_t outl = remainder;
				ret = archive_encrypto_aes_ctr_update(
				    &zip->cctx, zip->buf, remainder,
				    zip->buf, &outl);
				if (ret < 0) {
					archive_set_error(&a->archive,
					    ARCHIVE_ERRNO_MISC,
					    "Failed to encrypt file");
					return (ARCHIVE_FAILED);
				}
				archive_hmac_sha1_update(&zip->hctx,
				    zip->buf, remainder);
			}
			ret = __archive_write_output(a, zip->buf, remainder);
			if (ret != ARCHIVE_OK)
				return (ret);
			zip->entry_compressed_written += remainder;
			zip->written_bytes += remainder;
			zip->stream.next_out = zip->buf;
			if (zip->stream.avail_out != 0)
				break;
			zip->stream.avail_out = (uInt)zip->len_buf;
		}
		deflateEnd(&zip->stream);
	}
#endif
	if (zip->hctx_valid) {
		uint8_t hmac[20];
		size_t hmac_len = 20;

		archive_hmac_sha1_final(&zip->hctx, hmac, &hmac_len);
		ret = __archive_write_output(a, hmac, AUTH_CODE_SIZE);
		if (ret != ARCHIVE_OK)
			return (ret);
		zip->entry_compressed_written += AUTH_CODE_SIZE;
		zip->written_bytes += AUTH_CODE_SIZE;
	}

	/* Write trailing data descriptor. */
	if ((zip->entry_flags & ZIP_ENTRY_FLAG_LENGTH_AT_END) != 0) {
		char d[24];
		memcpy(d, "PK\007\010", 4);
		if (zip->cctx_valid && zip->aes_vendor == AES_VENDOR_AE_2)
			archive_le32enc(d + 4, 0);/* no CRC.*/
		else
			archive_le32enc(d + 4, zip->entry_crc32);
		if (zip->entry_uses_zip64) {
			archive_le64enc(d + 8,
				(uint64_t)zip->entry_compressed_written);
			archive_le64enc(d + 16,
				(uint64_t)zip->entry_uncompressed_written);
			ret = __archive_write_output(a, d, 24);
			zip->written_bytes += 24;
		} else {
			archive_le32enc(d + 8,
				(uint32_t)zip->entry_compressed_written);
			archive_le32enc(d + 12,
				(uint32_t)zip->entry_uncompressed_written);
			ret = __archive_write_output(a, d, 16);
			zip->written_bytes += 16;
		}
		if (ret != ARCHIVE_OK)
			return (ARCHIVE_FATAL);
	}

	/* Append Zip64 extra data to central directory information. */
	if (zip->entry_compressed_written > 0xffffffffLL
	    || zip->entry_uncompressed_written > 0xffffffffLL
	    || zip->entry_offset > 0xffffffffLL) {
		unsigned char zip64[32];
		unsigned char *z = zip64, *zd;
		memcpy(z, "\001\000\000\000", 4);
		z += 4;
		if (zip->entry_uncompressed_written >= 0xffffffffLL) {
			archive_le64enc(z, zip->entry_uncompressed_written);
			z += 8;
		}
		if (zip->entry_compressed_written >= 0xffffffffLL) {
			archive_le64enc(z, zip->entry_compressed_written);
			z += 8;
		}
		if (zip->entry_offset >= 0xffffffffLL) {
			archive_le64enc(z, zip->entry_offset);
			z += 8;
		}
		archive_le16enc(zip64 + 2, (uint16_t)(z - (zip64 + 4)));
		zd = cd_alloc(zip, z - zip64);
		if (zd == NULL) {
			archive_set_error(&a->archive, ENOMEM,
				"Can't allocate zip data");
			return (ARCHIVE_FATAL);
		}
		memcpy(zd, zip64, z - zip64);
		/* Zip64 means version needs to be set to at least 4.5 */
		if (archive_le16dec(zip->file_header + 6) < 45)
			archive_le16enc(zip->file_header + 6, 45);
	}

	/* Fix up central directory file header. */
	if (zip->cctx_valid && zip->aes_vendor == AES_VENDOR_AE_2)
		archive_le32enc(zip->file_header + 16, 0);/* no CRC.*/
	else
		archive_le32enc(zip->file_header + 16, zip->entry_crc32);
	archive_le32enc(zip->file_header + 20,
		(uint32_t)zipmin(zip->entry_compressed_written,
				 ARCHIVE_LITERAL_LL(0xffffffff)));
	archive_le32enc(zip->file_header + 24,
		(uint32_t)zipmin(zip->entry_uncompressed_written,
				 ARCHIVE_LITERAL_LL(0xffffffff)));
	archive_le16enc(zip->file_header + 30,
	    (uint16_t)(zip->central_directory_bytes - zip->file_header_extra_offset));
	archive_le32enc(zip->file_header + 42,
		(uint32_t)zipmin(zip->entry_offset,
				 ARCHIVE_LITERAL_LL(0xffffffff)));

	return (ARCHIVE_OK);
}

static int
archive_write_zip_close(struct archive_write *a)
{
	uint8_t buff[64];
	int64_t offset_start, offset_end;
	struct zip *zip = a->format_data;
	struct cd_segment *segment;
	int ret;

	offset_start = zip->written_bytes;
	segment = zip->central_directory;
	while (segment != NULL) {
		ret = __archive_write_output(a,
		    segment->buff, segment->p - segment->buff);
		if (ret != ARCHIVE_OK)
			return (ARCHIVE_FATAL);
		zip->written_bytes += segment->p - segment->buff;
		segment = segment->next;
	}
	offset_end = zip->written_bytes;

	/* If central dir info is too large, write Zip64 end-of-cd */
	if (offset_end - offset_start > 0xffffffffLL
	    || offset_start > 0xffffffffLL
	    || zip->central_directory_entries > 0xffffUL
	    || (zip->flags & ZIP_FLAG_FORCE_ZIP64)) {
	  /* Zip64 end-of-cd record */
	  memset(buff, 0, 56);
	  memcpy(buff, "PK\006\006", 4);
	  archive_le64enc(buff + 4, 44);
	  archive_le16enc(buff + 12, 45);
	  archive_le16enc(buff + 14, 45);
	  /* This is disk 0 of 0. */
	  archive_le64enc(buff + 24, zip->central_directory_entries);
	  archive_le64enc(buff + 32, zip->central_directory_entries);
	  archive_le64enc(buff + 40, offset_end - offset_start);
	  archive_le64enc(buff + 48, offset_start);
	  ret = __archive_write_output(a, buff, 56);
	  if (ret != ARCHIVE_OK)
		  return (ARCHIVE_FATAL);
	  zip->written_bytes += 56;

	  /* Zip64 end-of-cd locator record. */
	  memset(buff, 0, 20);
	  memcpy(buff, "PK\006\007", 4);
	  archive_le32enc(buff + 4, 0);
	  archive_le64enc(buff + 8, offset_end);
	  archive_le32enc(buff + 16, 1);
	  ret = __archive_write_output(a, buff, 20);
	  if (ret != ARCHIVE_OK)
		  return (ARCHIVE_FATAL);
	  zip->written_bytes += 20;

	}

	/* Format and write end of central directory. */
	memset(buff, 0, sizeof(buff));
	memcpy(buff, "PK\005\006", 4);
	archive_le16enc(buff + 8, (uint16_t)zipmin(0xffffU,
		zip->central_directory_entries));
	archive_le16enc(buff + 10, (uint16_t)zipmin(0xffffU,
		zip->central_directory_entries));
	archive_le32enc(buff + 12,
		(uint32_t)zipmin(0xffffffffLL, (offset_end - offset_start)));
	archive_le32enc(buff + 16,
		(uint32_t)zipmin(0xffffffffLL, offset_start));
	ret = __archive_write_output(a, buff, 22);
	if (ret != ARCHIVE_OK)
		return (ARCHIVE_FATAL);
	zip->written_bytes += 22;
	return (ARCHIVE_OK);
}

static int
archive_write_zip_free(struct archive_write *a)
{
	struct zip *zip;
	struct cd_segment *segment;

	zip = a->format_data;
	while (zip->central_directory != NULL) {
		segment = zip->central_directory;
		zip->central_directory = segment->next;
		free(segment->buff);
		free(segment);
	}
	free(zip->buf);
	archive_entry_free(zip->entry);
	if (zip->cctx_valid)
		archive_encrypto_aes_ctr_release(&zip->cctx);
	if (zip->hctx_valid)
		archive_hmac_sha1_cleanup(&zip->hctx);
	/* TODO: Free opt_sconv, sconv_default */

	free(zip);
	a->format_data = NULL;
	return (ARCHIVE_OK);
}

/* Convert into MSDOS-style date/time. */
static unsigned int
dos_time(const time_t unix_time)
{
	struct tm *t;
	unsigned int dt;

	/* This will not preserve time when creating/extracting the archive
	 * on two systems with different time zones. */
	t = localtime(&unix_time);

	/* MSDOS-style date/time is only between 1980-01-01 and 2107-12-31 */
	if (t->tm_year < 1980 - 1900)
		/* Set minimum date/time '1980-01-01 00:00:00'. */
		dt = 0x00210000U;
	else if (t->tm_year > 2107 - 1900)
		/* Set maximum date/time '2107-12-31 23:59:58'. */
		dt = 0xff9fbf7dU;
	else {
		dt = 0;
		dt += ((t->tm_year - 80) & 0x7f) << 9;
		dt += ((t->tm_mon + 1) & 0x0f) << 5;
		dt += (t->tm_mday & 0x1f);
		dt <<= 16;
		dt += (t->tm_hour & 0x1f) << 11;
		dt += (t->tm_min & 0x3f) << 5;
		dt += (t->tm_sec & 0x3e) >> 1; /* Only counting every 2 seconds. */
	}
	return dt;
}

static size_t
path_length(struct archive_entry *entry)
{
	mode_t type;
	const char *path;

	type = archive_entry_filetype(entry);
	path = archive_entry_pathname(entry);

	if (path == NULL)
		return (0);
	if (type == AE_IFDIR &&
	    (path[0] == '\0' || path[strlen(path) - 1] != '/')) {
		return strlen(path) + 1;
	} else {
		return strlen(path);
	}
}

static int
write_path(struct archive_entry *entry, struct archive_write *archive)
{
	int ret;
	const char *path;
	mode_t type;
	size_t written_bytes;

	path = archive_entry_pathname(entry);
	type = archive_entry_filetype(entry);
	written_bytes = 0;

	ret = __archive_write_output(archive, path, strlen(path));
	if (ret != ARCHIVE_OK)
		return (ARCHIVE_FATAL);
	written_bytes += strlen(path);

	/* Folders are recognized by a trailing slash. */
	if ((type == AE_IFDIR) & (path[strlen(path) - 1] != '/')) {
		ret = __archive_write_output(archive, "/", 1);
		if (ret != ARCHIVE_OK)
			return (ARCHIVE_FATAL);
		written_bytes += 1;
	}

	return ((int)written_bytes);
}

static void
copy_path(struct archive_entry *entry, unsigned char *p)
{
	const char *path;
	size_t pathlen;
	mode_t type;

	path = archive_entry_pathname(entry);
	pathlen = strlen(path);
	type = archive_entry_filetype(entry);

	memcpy(p, path, pathlen);

	/* Folders are recognized by a trailing slash. */
	if ((type == AE_IFDIR) & (path[pathlen - 1] != '/')) {
		p[pathlen] = '/';
		p[pathlen + 1] = '\0';
	}
}


static struct archive_string_conv *
get_sconv(struct archive_write *a, struct zip *zip)
{
	if (zip->opt_sconv != NULL)
		return (zip->opt_sconv);

	if (!zip->init_default_conversion) {
		zip->sconv_default =
		    archive_string_default_conversion_for_write(&(a->archive));
		zip->init_default_conversion = 1;
	}
	return (zip->sconv_default);
}

/*
  Traditional PKWARE Decryption functions.
 */

static void
trad_enc_update_keys(struct trad_enc_ctx *ctx, uint8_t c)
{
	uint8_t t;
#define CRC32(c, b) (crc32(c ^ 0xffffffffUL, &b, 1) ^ 0xffffffffUL)

	ctx->keys[0] = CRC32(ctx->keys[0], c);
	ctx->keys[1] = (ctx->keys[1] + (ctx->keys[0] & 0xff)) * 134775813L + 1;
	t = (ctx->keys[1] >> 24) & 0xff;
	ctx->keys[2] = CRC32(ctx->keys[2], t);
#undef CRC32
}

static uint8_t
trad_enc_decypt_byte(struct trad_enc_ctx *ctx)
{
	unsigned temp = ctx->keys[2] | 2;
	return (uint8_t)((temp * (temp ^ 1)) >> 8) & 0xff;
}

static unsigned
trad_enc_encrypt_update(struct trad_enc_ctx *ctx, const uint8_t *in,
    size_t in_len, uint8_t *out, size_t out_len)
{
	unsigned i, max;

	max = (unsigned)((in_len < out_len)? in_len: out_len);

	for (i = 0; i < max; i++) {
		uint8_t t = in[i];
		out[i] = t ^ trad_enc_decypt_byte(ctx);
		trad_enc_update_keys(ctx, t);
	}
	return i;
}

static int
trad_enc_init(struct trad_enc_ctx *ctx, const char *pw, size_t pw_len)
{

	ctx->keys[0] = 305419896L;
	ctx->keys[1] = 591751049L;
	ctx->keys[2] = 878082192L;

	for (;pw_len; --pw_len)
		trad_enc_update_keys(ctx, *pw++);
	return 0;
}

static int
is_traditional_pkware_encryption_supported(void)
{
	uint8_t key[TRAD_HEADER_SIZE];

	if (archive_random(key, sizeof(key)-1) != ARCHIVE_OK)
		return (0);
	return (1);
}

static int
init_traditional_pkware_encryption(struct archive_write *a)
{
	struct zip *zip = a->format_data;
	const char *passphrase;
	uint8_t key[TRAD_HEADER_SIZE];
	uint8_t key_encrypted[TRAD_HEADER_SIZE];
	int ret;

	passphrase = __archive_write_get_passphrase(a);
	if (passphrase == NULL) {
		archive_set_error(&a->archive, ARCHIVE_ERRNO_MISC,
		    "Encryption needs passphrase");
		return ARCHIVE_FAILED;
	}
	if (archive_random(key, sizeof(key)-1) != ARCHIVE_OK) {
		archive_set_error(&a->archive, ARCHIVE_ERRNO_MISC,
		    "Can't generate random number for encryption");
		return ARCHIVE_FATAL;
	}
	trad_enc_init(&zip->tctx, passphrase, strlen(passphrase));
	/* Set the last key code which will be used as a check code
	 * for verifying passphrase in decryption. */
	key[TRAD_HEADER_SIZE-1] = zip->trad_chkdat;
	trad_enc_encrypt_update(&zip->tctx, key, TRAD_HEADER_SIZE,
	    key_encrypted, TRAD_HEADER_SIZE);
	/* Write encrypted keys in the top of the file content. */
	ret = __archive_write_output(a, key_encrypted, TRAD_HEADER_SIZE);
	if (ret != ARCHIVE_OK)
		return (ret);
	zip->written_bytes += TRAD_HEADER_SIZE;
	zip->entry_compressed_written += TRAD_HEADER_SIZE;
	return (ret);
}

static int
init_winzip_aes_encryption(struct archive_write *a)
{
	struct zip *zip = a->format_data;
	const char *passphrase;
	size_t key_len, salt_len;
	uint8_t salt[16 + 2];
	uint8_t derived_key[MAX_DERIVED_KEY_BUF_SIZE];
	int ret;

	passphrase = __archive_write_get_passphrase(a);
	if (passphrase == NULL) {
		archive_set_error(&a->archive, ARCHIVE_ERRNO_MISC,
		    "Encryption needs passphrase");
		return (ARCHIVE_FAILED);
	}
	if (zip->entry_encryption == ENCRYPTION_WINZIP_AES128) {
		salt_len = 8;
		key_len = 16;
	} else {
		/* AES 256 */
		salt_len = 16;
		key_len = 32;
	}
	if (archive_random(salt, salt_len) != ARCHIVE_OK) {
		archive_set_error(&a->archive, ARCHIVE_ERRNO_MISC,
		    "Can't generate random number for encryption");
		return (ARCHIVE_FATAL);
	}
	archive_pbkdf2_sha1(passphrase, strlen(passphrase),
	    salt, salt_len, 1000, derived_key, key_len * 2 + 2);

	ret = archive_encrypto_aes_ctr_init(&zip->cctx, derived_key, key_len);
	if (ret != 0) {
		archive_set_error(&a->archive, ARCHIVE_ERRNO_MISC,
		    "Decryption is unsupported due to lack of crypto library");
		return (ARCHIVE_FAILED);
	}
	ret = archive_hmac_sha1_init(&zip->hctx, derived_key + key_len,
	    key_len);
	if (ret != 0) {
		archive_encrypto_aes_ctr_release(&zip->cctx);
		archive_set_error(&a->archive, ARCHIVE_ERRNO_MISC,
		    "Failed to initialize HMAC-SHA1");
		return (ARCHIVE_FAILED);
        }

	/* Set a passowrd verification value after the 'salt'. */
	salt[salt_len] = derived_key[key_len * 2];
	salt[salt_len + 1] = derived_key[key_len * 2 + 1];

	/* Write encrypted keys in the top of the file content. */
	ret = __archive_write_output(a, salt, salt_len + 2);
	if (ret != ARCHIVE_OK)
		return (ret);
	zip->written_bytes += salt_len + 2;
	zip->entry_compressed_written += salt_len + 2;

	return (ARCHIVE_OK);
}

static int
is_winzip_aes_encryption_supported(int encryption)
{
	size_t key_len, salt_len;
	uint8_t salt[16 + 2];
	uint8_t derived_key[MAX_DERIVED_KEY_BUF_SIZE];
	archive_crypto_ctx cctx;
	archive_hmac_sha1_ctx hctx;
	int ret;

	if (encryption == ENCRYPTION_WINZIP_AES128) {
		salt_len = 8;
		key_len = 16;
	} else {
		/* AES 256 */
		salt_len = 16;
		key_len = 32;
	}
	if (archive_random(salt, salt_len) != ARCHIVE_OK)
		return (0);
	ret = archive_pbkdf2_sha1("p", 1, salt, salt_len, 1000,
	    derived_key, key_len * 2 + 2);
	if (ret != 0)
		return (0);

	ret = archive_encrypto_aes_ctr_init(&cctx, derived_key, key_len);
	if (ret != 0)
		return (0);
	ret = archive_hmac_sha1_init(&hctx, derived_key + key_len,
	    key_len);
	archive_encrypto_aes_ctr_release(&cctx);
	if (ret != 0)
		return (0);
	archive_hmac_sha1_cleanup(&hctx);
	return (1);
}<|MERGE_RESOLUTION|>--- conflicted
+++ resolved
@@ -153,6 +153,7 @@
 	struct archive_string_conv *opt_sconv;
 	struct archive_string_conv *sconv_default;
 	enum compression requested_compression;
+	int deflate_compression_level;
 	int init_default_conversion;
 	enum encryption  encryption_type;
 
@@ -273,7 +274,24 @@
 			ret = ARCHIVE_OK;
 		}
 		return (ret);
-<<<<<<< HEAD
+	} else if (strcmp(key, "compression-level") == 0) {
+		if (val == NULL || !(val[0] >= '0' && val[0] <= '9') || val[1] != '\0') {
+			return ARCHIVE_WARN;
+		}
+
+		if (val[0] == '0') {
+			zip->requested_compression = COMPRESSION_STORE;
+			return ARCHIVE_OK;
+		} else {
+#ifdef HAVE_ZLIB_H
+			zip->requested_compression = COMPRESSION_DEFLATE;
+			zip->deflate_compression_level = val[0] - '0';
+			return ARCHIVE_OK;
+#else
+			archive_set_error(&a->archive, ARCHIVE_ERRNO_MISC,
+			    "deflate compression not supported");
+#endif
+		}
 	} else if (strcmp(key, "encryption") == 0) {
 		if (val == NULL) {
 			zip->encryption_type = ENCRYPTION_NONE;
@@ -315,25 +333,6 @@
 			    a->format_name, val);
 		}
 		return (ret);
-=======
-	} else if (strcmp(key, "compression-level") == 0) {
-		if (val == NULL || !(val[0] >= '0' && val[0] <= '9') || val[1] != '\0') {
-			return ARCHIVE_WARN;
-		}
-
-		if (val[0] == '0') {
-			zip->requested_compression = COMPRESSION_STORE;
-			return ARCHIVE_OK;
-		}
-
-#ifdef HAVE_ZLIB_H
-		zip->requested_compression = val[0] - '0';
-		return ARCHIVE_OK;
-#else
-		archive_set_error(&a->archive, ARCHIVE_ERRNO_MISC,
-		    "deflate compression not supported");
-#endif
->>>>>>> 7064699b
 	} else if (strcmp(key, "experimental") == 0) {
 		if (val == NULL || val[0] == 0) {
 			zip->flags &= ~ ZIP_FLAG_EXPERIMENT_xl;
@@ -464,6 +463,9 @@
 
 	/* "Unspecified" lets us choose the appropriate compression. */
 	zip->requested_compression = COMPRESSION_UNSPECIFIED;
+#ifdef HAVE_ZLIB_H
+	zip->deflate_compression_level = Z_DEFAULT_COMPRESSION;
+#endif
 	zip->crc32func = real_crc32;
 
 	/* A buffer used for both compression and encryption. */
@@ -968,7 +970,7 @@
 		zip->stream.opaque = Z_NULL;
 		zip->stream.next_out = zip->buf;
 		zip->stream.avail_out = (uInt)zip->len_buf;
-		if (deflateInit2(&zip->stream, Z_DEFAULT_COMPRESSION,
+		if (deflateInit2(&zip->stream, zip->deflate_compression_level,
 		    Z_DEFLATED, -15, 8, Z_DEFAULT_STRATEGY) != Z_OK) {
 			archive_set_error(&a->archive, ENOMEM,
 			    "Can't init deflate compressor");
