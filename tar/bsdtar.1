--- conflicted
+++ resolved
@@ -25,11 +25,7 @@
 .\"
 .\" $FreeBSD$
 .\"
-<<<<<<< HEAD
-.Dd June 3, 2019
-=======
-.Dd April 14, 2018
->>>>>>> 7767e7da
+.Dd June 11, 2019
 .Dt TAR 1
 .Os
 .Sh NAME
